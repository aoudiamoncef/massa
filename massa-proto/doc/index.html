<!DOCTYPE html>

<html>
  <head>
    <title>Protocol Documentation</title>
    <meta charset="UTF-8">
    <link rel="stylesheet" type="text/css" href="https://fonts.googleapis.com/css?family=Ubuntu:400,700,400italic"/>
    <style>
      body {
        width: 60em;
        margin: 1em auto;
        color: #222;
        font-family: "Ubuntu", sans-serif;
        padding-bottom: 4em;
      }

      h1 {
        font-weight: normal;
        border-bottom: 1px solid #aaa;
        padding-bottom: 0.5ex;
      }

      h2 {
        border-bottom: 1px solid #aaa;
        padding-bottom: 0.5ex;
        margin: 1.5em 0;
      }

      h3 {
        font-weight: normal;
        border-bottom: 1px solid #aaa;
        padding-bottom: 0.5ex;
      }

      a {
        text-decoration: none;
        color: #567e25;
      }

      table {
        width: 100%;
        font-size: 80%;
        border-collapse: collapse;
      }

      thead {
        font-weight: 700;
        background-color: #dcdcdc;
      }

      tbody tr:nth-child(even) {
        background-color: #fbfbfb;
      }

      td {
        border: 1px solid #ccc;
        padding: 0.5ex 2ex;
      }

      td p {
        text-indent: 1em;
        margin: 0;
      }

      td p:nth-child(1) {
        text-indent: 0;  
      }

       
      .field-table td:nth-child(1) {  
        width: 10em;
      }
      .field-table td:nth-child(2) {  
        width: 10em;
      }
      .field-table td:nth-child(3) {  
        width: 6em;
      }
      .field-table td:nth-child(4) {  
        width: auto;
      }

       
      .extension-table td:nth-child(1) {  
        width: 10em;
      }
      .extension-table td:nth-child(2) {  
        width: 10em;
      }
      .extension-table td:nth-child(3) {  
        width: 10em;
      }
      .extension-table td:nth-child(4) {  
        width: 5em;
      }
      .extension-table td:nth-child(5) {  
        width: auto;
      }

       
      .enum-table td:nth-child(1) {  
        width: 10em;
      }
      .enum-table td:nth-child(2) {  
        width: 10em;
      }
      .enum-table td:nth-child(3) {  
        width: auto;
      }

       
      .scalar-value-types-table tr {
        height: 3em;
      }

       
      #toc-container ul {
        list-style-type: none;
        padding-left: 1em;
        line-height: 180%;
        margin: 0;
      }
      #toc > li > a {
        font-weight: bold;
      }

       
      .file-heading {
        width: 100%;
        display: table;
        border-bottom: 1px solid #aaa;
        margin: 4em 0 1.5em 0;
      }
      .file-heading h2 {
        border: none;
        display: table-cell;
      }
      .file-heading a {
        text-align: right;
        display: table-cell;
      }

       
      .badge {
        width: 1.6em;
        height: 1.6em;
        display: inline-block;

        line-height: 1.6em;
        text-align: center;
        font-weight: bold;
        font-size: 60%;

        color: #89ba48;
        background-color: #dff0c8;

        margin: 0.5ex 1em 0.5ex -1em;
        border: 1px solid #fbfbfb;
        border-radius: 1ex;
      }
    </style>

    
    <link rel="stylesheet" type="text/css" href="stylesheet.css"/>
  </head>

  <body>

    <h1 id="title">Protocol Documentation</h1>

    <h2>Table of Contents</h2>

    <div id="toc-container">
      <ul id="toc">
        
          
          <li>
            <a href="#api.proto">api.proto</a>
            <ul>
              
                <li>
                  <a href="#massa.api.v1.BlockParent"><span class="badge">M</span>BlockParent</a>
                </li>
              
                <li>
                  <a href="#massa.api.v1.BlockResult"><span class="badge">M</span>BlockResult</a>
                </li>
              
                <li>
                  <a href="#massa.api.v1.BlocksContext"><span class="badge">M</span>BlocksContext</a>
                </li>
              
                <li>
                  <a href="#massa.api.v1.DatastoreEntriesQuery"><span class="badge">M</span>DatastoreEntriesQuery</a>
                </li>
              
                <li>
                  <a href="#massa.api.v1.DatastoreEntry"><span class="badge">M</span>DatastoreEntry</a>
                </li>
              
                <li>
                  <a href="#massa.api.v1.DatastoreEntryFilter"><span class="badge">M</span>DatastoreEntryFilter</a>
                </li>
              
                <li>
                  <a href="#massa.api.v1.EndorsementResult"><span class="badge">M</span>EndorsementResult</a>
                </li>
              
                <li>
                  <a href="#massa.api.v1.GetBlocksBySlotsRequest"><span class="badge">M</span>GetBlocksBySlotsRequest</a>
                </li>
              
                <li>
                  <a href="#massa.api.v1.GetBlocksBySlotsResponse"><span class="badge">M</span>GetBlocksBySlotsResponse</a>
                </li>
              
                <li>
                  <a href="#massa.api.v1.GetBlocksFilter"><span class="badge">M</span>GetBlocksFilter</a>
                </li>
              
                <li>
                  <a href="#massa.api.v1.GetBlocksQuery"><span class="badge">M</span>GetBlocksQuery</a>
                </li>
              
                <li>
                  <a href="#massa.api.v1.GetBlocksRequest"><span class="badge">M</span>GetBlocksRequest</a>
                </li>
              
                <li>
                  <a href="#massa.api.v1.GetBlocksResponse"><span class="badge">M</span>GetBlocksResponse</a>
                </li>
              
                <li>
                  <a href="#massa.api.v1.GetDatastoreEntriesRequest"><span class="badge">M</span>GetDatastoreEntriesRequest</a>
                </li>
              
                <li>
                  <a href="#massa.api.v1.GetDatastoreEntriesResponse"><span class="badge">M</span>GetDatastoreEntriesResponse</a>
                </li>
              
                <li>
                  <a href="#massa.api.v1.GetLargestStakersRequest"><span class="badge">M</span>GetLargestStakersRequest</a>
                </li>
              
                <li>
                  <a href="#massa.api.v1.GetLargestStakersResponse"><span class="badge">M</span>GetLargestStakersResponse</a>
                </li>
              
                <li>
                  <a href="#massa.api.v1.GetNextBlockBestParentsRequest"><span class="badge">M</span>GetNextBlockBestParentsRequest</a>
                </li>
              
                <li>
                  <a href="#massa.api.v1.GetNextBlockBestParentsResponse"><span class="badge">M</span>GetNextBlockBestParentsResponse</a>
                </li>
              
                <li>
                  <a href="#massa.api.v1.GetOperationsFilter"><span class="badge">M</span>GetOperationsFilter</a>
                </li>
              
                <li>
                  <a href="#massa.api.v1.GetOperationsQuery"><span class="badge">M</span>GetOperationsQuery</a>
                </li>
              
                <li>
                  <a href="#massa.api.v1.GetOperationsRequest"><span class="badge">M</span>GetOperationsRequest</a>
                </li>
              
                <li>
                  <a href="#massa.api.v1.GetOperationsResponse"><span class="badge">M</span>GetOperationsResponse</a>
                </li>
              
                <li>
                  <a href="#massa.api.v1.GetScExecutionEventsContext"><span class="badge">M</span>GetScExecutionEventsContext</a>
                </li>
              
                <li>
                  <a href="#massa.api.v1.GetScExecutionEventsFilter"><span class="badge">M</span>GetScExecutionEventsFilter</a>
                </li>
              
                <li>
                  <a href="#massa.api.v1.GetScExecutionEventsQuery"><span class="badge">M</span>GetScExecutionEventsQuery</a>
                </li>
              
                <li>
                  <a href="#massa.api.v1.GetScExecutionEventsRequest"><span class="badge">M</span>GetScExecutionEventsRequest</a>
                </li>
              
                <li>
                  <a href="#massa.api.v1.GetScExecutionEventsResponse"><span class="badge">M</span>GetScExecutionEventsResponse</a>
                </li>
              
                <li>
                  <a href="#massa.api.v1.GetSelectorDrawsRequest"><span class="badge">M</span>GetSelectorDrawsRequest</a>
                </li>
              
                <li>
                  <a href="#massa.api.v1.GetSelectorDrawsResponse"><span class="badge">M</span>GetSelectorDrawsResponse</a>
                </li>
              
                <li>
                  <a href="#massa.api.v1.GetTransactionsThroughputRequest"><span class="badge">M</span>GetTransactionsThroughputRequest</a>
                </li>
              
                <li>
                  <a href="#massa.api.v1.GetTransactionsThroughputResponse"><span class="badge">M</span>GetTransactionsThroughputResponse</a>
                </li>
              
                <li>
                  <a href="#massa.api.v1.GetVersionRequest"><span class="badge">M</span>GetVersionRequest</a>
                </li>
              
                <li>
                  <a href="#massa.api.v1.GetVersionResponse"><span class="badge">M</span>GetVersionResponse</a>
                </li>
              
                <li>
                  <a href="#massa.api.v1.LargestStakerEntry"><span class="badge">M</span>LargestStakerEntry</a>
                </li>
              
                <li>
                  <a href="#massa.api.v1.LargestStakersContext"><span class="badge">M</span>LargestStakersContext</a>
                </li>
              
                <li>
                  <a href="#massa.api.v1.LargestStakersFilter"><span class="badge">M</span>LargestStakersFilter</a>
                </li>
              
                <li>
                  <a href="#massa.api.v1.LargestStakersQuery"><span class="badge">M</span>LargestStakersQuery</a>
                </li>
              
                <li>
                  <a href="#massa.api.v1.NewBlocksHeadersRequest"><span class="badge">M</span>NewBlocksHeadersRequest</a>
                </li>
              
                <li>
                  <a href="#massa.api.v1.NewBlocksHeadersResponse"><span class="badge">M</span>NewBlocksHeadersResponse</a>
                </li>
              
                <li>
                  <a href="#massa.api.v1.NewBlocksRequest"><span class="badge">M</span>NewBlocksRequest</a>
                </li>
              
                <li>
                  <a href="#massa.api.v1.NewBlocksResponse"><span class="badge">M</span>NewBlocksResponse</a>
                </li>
              
                <li>
                  <a href="#massa.api.v1.NewEndorsementsRequest"><span class="badge">M</span>NewEndorsementsRequest</a>
                </li>
              
                <li>
                  <a href="#massa.api.v1.NewEndorsementsResponse"><span class="badge">M</span>NewEndorsementsResponse</a>
                </li>
              
                <li>
                  <a href="#massa.api.v1.NewFilledBlocksRequest"><span class="badge">M</span>NewFilledBlocksRequest</a>
                </li>
              
                <li>
                  <a href="#massa.api.v1.NewFilledBlocksResponse"><span class="badge">M</span>NewFilledBlocksResponse</a>
                </li>
              
                <li>
                  <a href="#massa.api.v1.NewOperationsFilter"><span class="badge">M</span>NewOperationsFilter</a>
                </li>
              
                <li>
                  <a href="#massa.api.v1.NewOperationsQuery"><span class="badge">M</span>NewOperationsQuery</a>
                </li>
              
                <li>
                  <a href="#massa.api.v1.NewOperationsRequest"><span class="badge">M</span>NewOperationsRequest</a>
                </li>
              
                <li>
                  <a href="#massa.api.v1.NewOperationsResponse"><span class="badge">M</span>NewOperationsResponse</a>
                </li>
              
                <li>
                  <a href="#massa.api.v1.NewSlotExecutionOutputsFilter"><span class="badge">M</span>NewSlotExecutionOutputsFilter</a>
                </li>
              
                <li>
                  <a href="#massa.api.v1.NewSlotExecutionOutputsQuery"><span class="badge">M</span>NewSlotExecutionOutputsQuery</a>
                </li>
              
                <li>
                  <a href="#massa.api.v1.NewSlotExecutionOutputsRequest"><span class="badge">M</span>NewSlotExecutionOutputsRequest</a>
                </li>
              
                <li>
                  <a href="#massa.api.v1.NewSlotExecutionOutputsResponse"><span class="badge">M</span>NewSlotExecutionOutputsResponse</a>
                </li>
              
                <li>
                  <a href="#massa.api.v1.OperationResult"><span class="badge">M</span>OperationResult</a>
                </li>
              
                <li>
                  <a href="#massa.api.v1.OperationsContext"><span class="badge">M</span>OperationsContext</a>
                </li>
              
                <li>
                  <a href="#massa.api.v1.SelectorDraws"><span class="badge">M</span>SelectorDraws</a>
                </li>
              
                <li>
                  <a href="#massa.api.v1.SelectorDrawsFilter"><span class="badge">M</span>SelectorDrawsFilter</a>
                </li>
              
                <li>
                  <a href="#massa.api.v1.SelectorDrawsQuery"><span class="badge">M</span>SelectorDrawsQuery</a>
                </li>
              
                <li>
                  <a href="#massa.api.v1.SendBlocksRequest"><span class="badge">M</span>SendBlocksRequest</a>
                </li>
              
                <li>
                  <a href="#massa.api.v1.SendBlocksResponse"><span class="badge">M</span>SendBlocksResponse</a>
                </li>
              
                <li>
                  <a href="#massa.api.v1.SendEndorsementsRequest"><span class="badge">M</span>SendEndorsementsRequest</a>
                </li>
              
                <li>
                  <a href="#massa.api.v1.SendEndorsementsResponse"><span class="badge">M</span>SendEndorsementsResponse</a>
                </li>
              
                <li>
                  <a href="#massa.api.v1.SendOperationsRequest"><span class="badge">M</span>SendOperationsRequest</a>
                </li>
              
                <li>
                  <a href="#massa.api.v1.SendOperationsResponse"><span class="badge">M</span>SendOperationsResponse</a>
                </li>
              
                <li>
                  <a href="#massa.api.v1.TransactionsThroughputRequest"><span class="badge">M</span>TransactionsThroughputRequest</a>
                </li>
              
                <li>
                  <a href="#massa.api.v1.TransactionsThroughputResponse"><span class="badge">M</span>TransactionsThroughputResponse</a>
                </li>
              
              
                <li>
                  <a href="#massa.api.v1.OpType"><span class="badge">E</span>OpType</a>
                </li>
              
              
              
                <li>
                  <a href="#massa.api.v1.MassaService"><span class="badge">S</span>MassaService</a>
                </li>
              
            </ul>
          </li>
        
          
          <li>
            <a href="#block.proto">block.proto</a>
            <ul>
              
                <li>
                  <a href="#massa.api.v1.Block"><span class="badge">M</span>Block</a>
                </li>
              
                <li>
                  <a href="#massa.api.v1.BlockHeader"><span class="badge">M</span>BlockHeader</a>
                </li>
              
                <li>
                  <a href="#massa.api.v1.BlockWrapper"><span class="badge">M</span>BlockWrapper</a>
                </li>
              
                <li>
                  <a href="#massa.api.v1.FilledBlock"><span class="badge">M</span>FilledBlock</a>
                </li>
              
                <li>
                  <a href="#massa.api.v1.FilledOperationTuple"><span class="badge">M</span>FilledOperationTuple</a>
                </li>
              
                <li>
                  <a href="#massa.api.v1.SignedBlock"><span class="badge">M</span>SignedBlock</a>
                </li>
              
                <li>
                  <a href="#massa.api.v1.SignedBlockHeader"><span class="badge">M</span>SignedBlockHeader</a>
                </li>
              
              
                <li>
                  <a href="#massa.api.v1.BlockStatus"><span class="badge">E</span>BlockStatus</a>
                </li>
              
              
              
            </ul>
          </li>
        
          
          <li>
            <a href="#common.proto">common.proto</a>
            <ul>
              
                <li>
                  <a href="#massa.api.v1.BytesMapFieldEntry"><span class="badge">M</span>BytesMapFieldEntry</a>
                </li>
              
                <li>
                  <a href="#massa.api.v1.SecureShare"><span class="badge">M</span>SecureShare</a>
                </li>
              
              
              
              
            </ul>
          </li>
        
          
          <li>
            <a href="#endorsement.proto">endorsement.proto</a>
            <ul>
              
                <li>
                  <a href="#massa.api.v1.Endorsement"><span class="badge">M</span>Endorsement</a>
                </li>
              
                <li>
                  <a href="#massa.api.v1.SignedEndorsement"><span class="badge">M</span>SignedEndorsement</a>
                </li>
              
              
              
              
            </ul>
          </li>
        
          
          <li>
            <a href="#execution.proto">execution.proto</a>
            <ul>
              
                <li>
                  <a href="#massa.api.v1.AsyncMessage"><span class="badge">M</span>AsyncMessage</a>
                </li>
              
                <li>
                  <a href="#massa.api.v1.AsyncMessageTrigger"><span class="badge">M</span>AsyncMessageTrigger</a>
                </li>
              
                <li>
                  <a href="#massa.api.v1.AsyncPoolChangeEntry"><span class="badge">M</span>AsyncPoolChangeEntry</a>
                </li>
              
                <li>
                  <a href="#massa.api.v1.AsyncPoolChangeValue"><span class="badge">M</span>AsyncPoolChangeValue</a>
                </li>
              
                <li>
                  <a href="#massa.api.v1.DenunciationBlockHeader"><span class="badge">M</span>DenunciationBlockHeader</a>
                </li>
              
                <li>
                  <a href="#massa.api.v1.DenunciationEndorsement"><span class="badge">M</span>DenunciationEndorsement</a>
                </li>
              
                <li>
                  <a href="#massa.api.v1.DenunciationIndex"><span class="badge">M</span>DenunciationIndex</a>
                </li>
              
                <li>
                  <a href="#massa.api.v1.ExecutedOpsChangeEntry"><span class="badge">M</span>ExecutedOpsChangeEntry</a>
                </li>
              
                <li>
                  <a href="#massa.api.v1.ExecutedOpsChangeValue"><span class="badge">M</span>ExecutedOpsChangeValue</a>
                </li>
              
                <li>
                  <a href="#massa.api.v1.ExecutionOutput"><span class="badge">M</span>ExecutionOutput</a>
                </li>
              
                <li>
                  <a href="#massa.api.v1.FinalizedExecutionOutput"><span class="badge">M</span>FinalizedExecutionOutput</a>
                </li>
              
                <li>
                  <a href="#massa.api.v1.LedgerChangeEntry"><span class="badge">M</span>LedgerChangeEntry</a>
                </li>
              
                <li>
                  <a href="#massa.api.v1.LedgerChangeValue"><span class="badge">M</span>LedgerChangeValue</a>
                </li>
              
                <li>
                  <a href="#massa.api.v1.LedgerEntry"><span class="badge">M</span>LedgerEntry</a>
                </li>
              
                <li>
                  <a href="#massa.api.v1.LedgerEntryUpdate"><span class="badge">M</span>LedgerEntryUpdate</a>
                </li>
              
                <li>
                  <a href="#massa.api.v1.ScExecutionEvent"><span class="badge">M</span>ScExecutionEvent</a>
                </li>
              
                <li>
                  <a href="#massa.api.v1.ScExecutionEventContext"><span class="badge">M</span>ScExecutionEventContext</a>
                </li>
              
                <li>
                  <a href="#massa.api.v1.SetOrDeleteDatastoreEntry"><span class="badge">M</span>SetOrDeleteDatastoreEntry</a>
                </li>
              
                <li>
                  <a href="#massa.api.v1.SetOrKeepBalance"><span class="badge">M</span>SetOrKeepBalance</a>
                </li>
              
                <li>
                  <a href="#massa.api.v1.SetOrKeepBytecode"><span class="badge">M</span>SetOrKeepBytecode</a>
                </li>
              
                <li>
                  <a href="#massa.api.v1.SlotExecutionOutput"><span class="badge">M</span>SlotExecutionOutput</a>
                </li>
              
                <li>
                  <a href="#massa.api.v1.StateChanges"><span class="badge">M</span>StateChanges</a>
                </li>
              
              
                <li>
                  <a href="#massa.api.v1.AsyncPoolChangeType"><span class="badge">E</span>AsyncPoolChangeType</a>
                </li>
              
                <li>
                  <a href="#massa.api.v1.ExecutionOutputStatus"><span class="badge">E</span>ExecutionOutputStatus</a>
                </li>
              
                <li>
                  <a href="#massa.api.v1.LedgerChangeType"><span class="badge">E</span>LedgerChangeType</a>
                </li>
              
                <li>
                  <a href="#massa.api.v1.OperationExecutionStatus"><span class="badge">E</span>OperationExecutionStatus</a>
                </li>
              
                <li>
                  <a href="#massa.api.v1.ExecutionOutputStatus"><span class="badge">E</span>ExecutionOutputStatus</a>
                </li>
              
                <li>
<<<<<<< HEAD
                  <a href="#massa.api.v1.ScExecutionEventStatus"><span class="badge">E</span>ScExecutionEventStatus</a>
=======
                  <a href="#massa.api.v1.SetOrDeleteType"><span class="badge">E</span>SetOrDeleteType</a>
                </li>
              
                <li>
                  <a href="#massa.api.v1.SetOrKeepType"><span class="badge">E</span>SetOrKeepType</a>
>>>>>>> 5b0654fb
                </li>
              
              
              
            </ul>
          </li>
        
          
          <li>
            <a href="#operation.proto">operation.proto</a>
            <ul>
              
                <li>
                  <a href="#massa.api.v1.CallSC"><span class="badge">M</span>CallSC</a>
                </li>
              
                <li>
                  <a href="#massa.api.v1.ExecuteSC"><span class="badge">M</span>ExecuteSC</a>
                </li>
              
                <li>
                  <a href="#massa.api.v1.Operation"><span class="badge">M</span>Operation</a>
                </li>
              
                <li>
                  <a href="#massa.api.v1.OperationType"><span class="badge">M</span>OperationType</a>
                </li>
              
                <li>
                  <a href="#massa.api.v1.OperationWrapper"><span class="badge">M</span>OperationWrapper</a>
                </li>
              
                <li>
                  <a href="#massa.api.v1.RollBuy"><span class="badge">M</span>RollBuy</a>
                </li>
              
                <li>
                  <a href="#massa.api.v1.RollSell"><span class="badge">M</span>RollSell</a>
                </li>
              
                <li>
                  <a href="#massa.api.v1.SignedOperation"><span class="badge">M</span>SignedOperation</a>
                </li>
              
                <li>
                  <a href="#massa.api.v1.Transaction"><span class="badge">M</span>Transaction</a>
                </li>
              
              
                <li>
                  <a href="#massa.api.v1.OperationStatus"><span class="badge">E</span>OperationStatus</a>
                </li>
              
              
              
            </ul>
          </li>
        
          
          <li>
            <a href="#slot.proto">slot.proto</a>
            <ul>
              
                <li>
                  <a href="#massa.api.v1.IndexedSlot"><span class="badge">M</span>IndexedSlot</a>
                </li>
              
                <li>
                  <a href="#massa.api.v1.Slot"><span class="badge">M</span>Slot</a>
                </li>
              
              
              
              
            </ul>
          </li>
        
        <li><a href="#scalar-value-types">Scalar Value Types</a></li>
      </ul>
    </div>

    
      
      <div class="file-heading">
        <h2 id="api.proto">api.proto</h2><a href="#title">Top</a>
      </div>
      <p></p>

      
        <h3 id="massa.api.v1.BlockParent">BlockParent</h3>
        <p>Block parent tuple</p>

        
          <table class="field-table">
            <thead>
              <tr><td>Field</td><td>Type</td><td>Label</td><td>Description</td></tr>
            </thead>
            <tbody>
              
                <tr>
                  <td>block_id</td>
                  <td><a href="#string">string</a></td>
                  <td></td>
                  <td><p>Block id </p></td>
                </tr>
              
                <tr>
                  <td>period</td>
                  <td><a href="#fixed64">fixed64</a></td>
                  <td></td>
                  <td><p>Period </p></td>
                </tr>
              
            </tbody>
          </table>

          

        
      
        <h3 id="massa.api.v1.BlockResult">BlockResult</h3>
        <p>Holds Block response</p>

        
          <table class="field-table">
            <thead>
              <tr><td>Field</td><td>Type</td><td>Label</td><td>Description</td></tr>
            </thead>
            <tbody>
              
                <tr>
                  <td>block_id</td>
                  <td><a href="#string">string</a></td>
                  <td></td>
                  <td><p>Block id </p></td>
                </tr>
              
            </tbody>
          </table>

          

        
      
        <h3 id="massa.api.v1.BlocksContext">BlocksContext</h3>
        <p>Blocks context</p>

        
          <table class="field-table">
            <thead>
              <tr><td>Field</td><td>Type</td><td>Label</td><td>Description</td></tr>
            </thead>
            <tbody>
              
                <tr>
                  <td>slot</td>
                  <td><a href="#massa.api.v1.Slot">Slot</a></td>
                  <td></td>
                  <td><p>Slot </p></td>
                </tr>
              
            </tbody>
          </table>

          

        
      
        <h3 id="massa.api.v1.DatastoreEntriesQuery">DatastoreEntriesQuery</h3>
        <p>DatastoreEntries Query</p>

        
          <table class="field-table">
            <thead>
              <tr><td>Field</td><td>Type</td><td>Label</td><td>Description</td></tr>
            </thead>
            <tbody>
              
                <tr>
                  <td>filter</td>
                  <td><a href="#massa.api.v1.DatastoreEntryFilter">DatastoreEntryFilter</a></td>
                  <td></td>
                  <td><p>Filter </p></td>
                </tr>
              
            </tbody>
          </table>

          

        
      
        <h3 id="massa.api.v1.DatastoreEntry">DatastoreEntry</h3>
        <p>DatastoreEntry</p>

        
          <table class="field-table">
            <thead>
              <tr><td>Field</td><td>Type</td><td>Label</td><td>Description</td></tr>
            </thead>
            <tbody>
              
                <tr>
                  <td>final_value</td>
                  <td><a href="#bytes">bytes</a></td>
                  <td></td>
                  <td><p>final datastore entry value </p></td>
                </tr>
              
                <tr>
                  <td>candidate_value</td>
                  <td><a href="#bytes">bytes</a></td>
                  <td></td>
                  <td><p>candidate_value datastore entry value </p></td>
                </tr>
              
            </tbody>
          </table>

          

        
      
        <h3 id="massa.api.v1.DatastoreEntryFilter">DatastoreEntryFilter</h3>
        <p></p>

        
          <table class="field-table">
            <thead>
              <tr><td>Field</td><td>Type</td><td>Label</td><td>Description</td></tr>
            </thead>
            <tbody>
              
                <tr>
                  <td>address</td>
                  <td><a href="#string">string</a></td>
                  <td></td>
                  <td><p>Associated address of the entry </p></td>
                </tr>
              
                <tr>
                  <td>key</td>
                  <td><a href="#bytes">bytes</a></td>
                  <td></td>
                  <td><p>Datastore key </p></td>
                </tr>
              
            </tbody>
          </table>

          

        
      
        <h3 id="massa.api.v1.EndorsementResult">EndorsementResult</h3>
        <p>Holds Endorsement response</p>

        
          <table class="field-table">
            <thead>
              <tr><td>Field</td><td>Type</td><td>Label</td><td>Description</td></tr>
            </thead>
            <tbody>
              
                <tr>
                  <td>endorsements_ids</td>
                  <td><a href="#string">string</a></td>
                  <td>repeated</td>
                  <td><p>Endorsements ids </p></td>
                </tr>
              
            </tbody>
          </table>

          

        
      
        <h3 id="massa.api.v1.GetBlocksBySlotsRequest">GetBlocksBySlotsRequest</h3>
        <p>GetBlocksBySlotsRequest holds request for GetBlocksBySlots</p>

        
          <table class="field-table">
            <thead>
              <tr><td>Field</td><td>Type</td><td>Label</td><td>Description</td></tr>
            </thead>
            <tbody>
              
                <tr>
                  <td>id</td>
                  <td><a href="#string">string</a></td>
                  <td></td>
                  <td><p>Request id </p></td>
                </tr>
              
                <tr>
                  <td>slots</td>
                  <td><a href="#massa.api.v1.Slot">Slot</a></td>
                  <td>repeated</td>
                  <td><p>Slots </p></td>
                </tr>
              
            </tbody>
          </table>

          

        
      
        <h3 id="massa.api.v1.GetBlocksBySlotsResponse">GetBlocksBySlotsResponse</h3>
        <p>GetBlocksBySlotsResponse holds response from GetBlocksBySlots</p>

        
          <table class="field-table">
            <thead>
              <tr><td>Field</td><td>Type</td><td>Label</td><td>Description</td></tr>
            </thead>
            <tbody>
              
                <tr>
                  <td>id</td>
                  <td><a href="#string">string</a></td>
                  <td></td>
                  <td><p>Request id </p></td>
                </tr>
              
                <tr>
                  <td>blocks</td>
                  <td><a href="#massa.api.v1.Block">Block</a></td>
                  <td>repeated</td>
                  <td><p>Blocks </p></td>
                </tr>
              
            </tbody>
          </table>

          

        
      
        <h3 id="massa.api.v1.GetBlocksFilter">GetBlocksFilter</h3>
        <p>GetBlocks Filter</p>

        
          <table class="field-table">
            <thead>
              <tr><td>Field</td><td>Type</td><td>Label</td><td>Description</td></tr>
            </thead>
            <tbody>
              
                <tr>
                  <td>id</td>
                  <td><a href="#string">string</a></td>
                  <td></td>
                  <td><p>Block id </p></td>
                </tr>
              
            </tbody>
          </table>

          

        
      
        <h3 id="massa.api.v1.GetBlocksQuery">GetBlocksQuery</h3>
        <p>GetBlocks Query</p>

        
          <table class="field-table">
            <thead>
              <tr><td>Field</td><td>Type</td><td>Label</td><td>Description</td></tr>
            </thead>
            <tbody>
              
                <tr>
                  <td>filter</td>
                  <td><a href="#massa.api.v1.GetBlocksFilter">GetBlocksFilter</a></td>
                  <td></td>
                  <td><p>Filter </p></td>
                </tr>
              
            </tbody>
          </table>

          

        
      
        <h3 id="massa.api.v1.GetBlocksRequest">GetBlocksRequest</h3>
        <p>GetBlocksRequest holds request for GetBlocks</p>

        
          <table class="field-table">
            <thead>
              <tr><td>Field</td><td>Type</td><td>Label</td><td>Description</td></tr>
            </thead>
            <tbody>
              
                <tr>
                  <td>id</td>
                  <td><a href="#string">string</a></td>
                  <td></td>
                  <td><p>Request id </p></td>
                </tr>
              
                <tr>
                  <td>queries</td>
                  <td><a href="#massa.api.v1.GetBlocksQuery">GetBlocksQuery</a></td>
                  <td>repeated</td>
                  <td><p>Queries </p></td>
                </tr>
              
            </tbody>
          </table>

          

        
      
        <h3 id="massa.api.v1.GetBlocksResponse">GetBlocksResponse</h3>
        <p>GetBlocksResponse holds response from GetBlocks</p>

        
          <table class="field-table">
            <thead>
              <tr><td>Field</td><td>Type</td><td>Label</td><td>Description</td></tr>
            </thead>
            <tbody>
              
                <tr>
                  <td>id</td>
                  <td><a href="#string">string</a></td>
                  <td></td>
                  <td><p>Request id </p></td>
                </tr>
              
                <tr>
                  <td>context</td>
                  <td><a href="#massa.api.v1.BlocksContext">BlocksContext</a></td>
                  <td></td>
                  <td><p>Context </p></td>
                </tr>
              
                <tr>
                  <td>blocks</td>
                  <td><a href="#massa.api.v1.BlockWrapper">BlockWrapper</a></td>
                  <td>repeated</td>
                  <td><p>Blocks wrappers </p></td>
                </tr>
              
            </tbody>
          </table>

          

        
      
        <h3 id="massa.api.v1.GetDatastoreEntriesRequest">GetDatastoreEntriesRequest</h3>
        <p>GetDatastoreEntriesRequest holds request from GetDatastoreEntries</p>

        
          <table class="field-table">
            <thead>
              <tr><td>Field</td><td>Type</td><td>Label</td><td>Description</td></tr>
            </thead>
            <tbody>
              
                <tr>
                  <td>id</td>
                  <td><a href="#string">string</a></td>
                  <td></td>
                  <td><p>Request id </p></td>
                </tr>
              
                <tr>
                  <td>queries</td>
                  <td><a href="#massa.api.v1.DatastoreEntriesQuery">DatastoreEntriesQuery</a></td>
                  <td>repeated</td>
                  <td><p>Queries </p></td>
                </tr>
              
            </tbody>
          </table>

          

        
      
        <h3 id="massa.api.v1.GetDatastoreEntriesResponse">GetDatastoreEntriesResponse</h3>
        <p>GetDatastoreEntriesResponse holds response from GetDatastoreEntries</p>

        
          <table class="field-table">
            <thead>
              <tr><td>Field</td><td>Type</td><td>Label</td><td>Description</td></tr>
            </thead>
            <tbody>
              
                <tr>
                  <td>id</td>
                  <td><a href="#string">string</a></td>
                  <td></td>
                  <td><p>Request id </p></td>
                </tr>
              
                <tr>
                  <td>entries</td>
                  <td><a href="#massa.api.v1.DatastoreEntry">DatastoreEntry</a></td>
                  <td>repeated</td>
                  <td><p>Datastore entries </p></td>
                </tr>
              
            </tbody>
          </table>

          

        
      
        <h3 id="massa.api.v1.GetLargestStakersRequest">GetLargestStakersRequest</h3>
        <p>GetLargestStakersRequest holds request from GetLargestStakers</p>

        
          <table class="field-table">
            <thead>
              <tr><td>Field</td><td>Type</td><td>Label</td><td>Description</td></tr>
            </thead>
            <tbody>
              
                <tr>
                  <td>id</td>
                  <td><a href="#string">string</a></td>
                  <td></td>
                  <td><p>Request id </p></td>
                </tr>
              
                <tr>
                  <td>query</td>
                  <td><a href="#massa.api.v1.LargestStakersQuery">LargestStakersQuery</a></td>
                  <td></td>
                  <td><p>Query </p></td>
                </tr>
              
            </tbody>
          </table>

          

        
      
        <h3 id="massa.api.v1.GetLargestStakersResponse">GetLargestStakersResponse</h3>
        <p>GetLargestStakersResponse holds response from GetLargestStakers</p>

        
          <table class="field-table">
            <thead>
              <tr><td>Field</td><td>Type</td><td>Label</td><td>Description</td></tr>
            </thead>
            <tbody>
              
                <tr>
                  <td>id</td>
                  <td><a href="#string">string</a></td>
                  <td></td>
                  <td><p>Request id </p></td>
                </tr>
              
                <tr>
                  <td>context</td>
                  <td><a href="#massa.api.v1.LargestStakersContext">LargestStakersContext</a></td>
                  <td></td>
                  <td><p>Context </p></td>
                </tr>
              
                <tr>
                  <td>stakers</td>
                  <td><a href="#massa.api.v1.LargestStakerEntry">LargestStakerEntry</a></td>
                  <td>repeated</td>
                  <td><p>Largest stakers </p></td>
                </tr>
              
            </tbody>
          </table>

          

        
      
        <h3 id="massa.api.v1.GetNextBlockBestParentsRequest">GetNextBlockBestParentsRequest</h3>
        <p>GetNextBlockBestParentsRequest holds request for GetNextBlockBestParents</p>

        
          <table class="field-table">
            <thead>
              <tr><td>Field</td><td>Type</td><td>Label</td><td>Description</td></tr>
            </thead>
            <tbody>
              
                <tr>
                  <td>id</td>
                  <td><a href="#string">string</a></td>
                  <td></td>
                  <td><p>Request id </p></td>
                </tr>
              
            </tbody>
          </table>

          

        
      
        <h3 id="massa.api.v1.GetNextBlockBestParentsResponse">GetNextBlockBestParentsResponse</h3>
        <p>GetNextBlockBestParentsResponse holds response from GetNextBlockBestParents</p>

        
          <table class="field-table">
            <thead>
              <tr><td>Field</td><td>Type</td><td>Label</td><td>Description</td></tr>
            </thead>
            <tbody>
              
                <tr>
                  <td>id</td>
                  <td><a href="#string">string</a></td>
                  <td></td>
                  <td><p>Request id </p></td>
                </tr>
              
                <tr>
                  <td>parents</td>
                  <td><a href="#massa.api.v1.BlockParent">BlockParent</a></td>
                  <td>repeated</td>
                  <td><p>Best parents </p></td>
                </tr>
              
            </tbody>
          </table>

          

        
      
        <h3 id="massa.api.v1.GetOperationsFilter">GetOperationsFilter</h3>
        <p>GetOperations Filter</p>

        
          <table class="field-table">
            <thead>
              <tr><td>Field</td><td>Type</td><td>Label</td><td>Description</td></tr>
            </thead>
            <tbody>
              
                <tr>
                  <td>id</td>
                  <td><a href="#string">string</a></td>
                  <td></td>
                  <td><p>Operation id </p></td>
                </tr>
              
            </tbody>
          </table>

          

        
      
        <h3 id="massa.api.v1.GetOperationsQuery">GetOperationsQuery</h3>
        <p>GetOperations Query</p>

        
          <table class="field-table">
            <thead>
              <tr><td>Field</td><td>Type</td><td>Label</td><td>Description</td></tr>
            </thead>
            <tbody>
              
                <tr>
                  <td>filter</td>
                  <td><a href="#massa.api.v1.GetOperationsFilter">GetOperationsFilter</a></td>
                  <td></td>
                  <td><p>Filter </p></td>
                </tr>
              
            </tbody>
          </table>

          

        
      
        <h3 id="massa.api.v1.GetOperationsRequest">GetOperationsRequest</h3>
        <p>GetOperationsRequest holds request for GetOperations</p>

        
          <table class="field-table">
            <thead>
              <tr><td>Field</td><td>Type</td><td>Label</td><td>Description</td></tr>
            </thead>
            <tbody>
              
                <tr>
                  <td>id</td>
                  <td><a href="#string">string</a></td>
                  <td></td>
                  <td><p>Request id </p></td>
                </tr>
              
                <tr>
                  <td>queries</td>
                  <td><a href="#massa.api.v1.GetOperationsQuery">GetOperationsQuery</a></td>
                  <td>repeated</td>
                  <td><p>Queries </p></td>
                </tr>
              
            </tbody>
          </table>

          

        
      
        <h3 id="massa.api.v1.GetOperationsResponse">GetOperationsResponse</h3>
        <p>GetOperationsResponse holds response from GetOperations</p>

        
          <table class="field-table">
            <thead>
              <tr><td>Field</td><td>Type</td><td>Label</td><td>Description</td></tr>
            </thead>
            <tbody>
              
                <tr>
                  <td>id</td>
                  <td><a href="#string">string</a></td>
                  <td></td>
                  <td><p>Request id </p></td>
                </tr>
              
                <tr>
                  <td>context</td>
                  <td><a href="#massa.api.v1.OperationsContext">OperationsContext</a></td>
                  <td></td>
                  <td><p>Context </p></td>
                </tr>
              
                <tr>
                  <td>operations</td>
                  <td><a href="#massa.api.v1.OperationWrapper">OperationWrapper</a></td>
                  <td>repeated</td>
                  <td><p>Operations wrappers </p></td>
                </tr>
              
            </tbody>
          </table>

          

        
      
        <h3 id="massa.api.v1.GetScExecutionEventsContext">GetScExecutionEventsContext</h3>
        <p>ScExecutionEvents context</p>

        
          <table class="field-table">
            <thead>
              <tr><td>Field</td><td>Type</td><td>Label</td><td>Description</td></tr>
            </thead>
            <tbody>
              
                <tr>
                  <td>slot</td>
                  <td><a href="#massa.api.v1.Slot">Slot</a></td>
                  <td></td>
                  <td><p>Slot </p></td>
                </tr>
              
            </tbody>
          </table>

          

        
      
        <h3 id="massa.api.v1.GetScExecutionEventsFilter">GetScExecutionEventsFilter</h3>
        <p>GetScExecutionEvents Filter</p>

        
          <table class="field-table">
            <thead>
              <tr><td>Field</td><td>Type</td><td>Label</td><td>Description</td></tr>
            </thead>
            <tbody>
              
                <tr>
                  <td>start_slot</td>
                  <td><a href="#massa.api.v1.Slot">Slot</a></td>
                  <td>optional</td>
                  <td><p>Start slot </p></td>
                </tr>
              
                <tr>
                  <td>end_slot</td>
                  <td><a href="#massa.api.v1.Slot">Slot</a></td>
                  <td>optional</td>
                  <td><p>End slot </p></td>
                </tr>
              
                <tr>
                  <td>caller_address</td>
                  <td><a href="#string">string</a></td>
                  <td>optional</td>
                  <td><p>Caller address </p></td>
                </tr>
              
                <tr>
                  <td>emitter_address</td>
                  <td><a href="#string">string</a></td>
                  <td>optional</td>
                  <td><p>Emitter address </p></td>
                </tr>
              
                <tr>
                  <td>original_operation_id</td>
                  <td><a href="#string">string</a></td>
                  <td>optional</td>
                  <td><p>Original operation id </p></td>
                </tr>
              
                <tr>
                  <td>status</td>
                  <td><a href="#massa.api.v1.ScExecutionEventStatus">ScExecutionEventStatus</a></td>
                  <td>repeated</td>
                  <td><p>Status </p></td>
                </tr>
              
            </tbody>
          </table>

          

        
      
        <h3 id="massa.api.v1.GetScExecutionEventsQuery">GetScExecutionEventsQuery</h3>
        <p>GetScExecutionEvents Query</p>

        
          <table class="field-table">
            <thead>
              <tr><td>Field</td><td>Type</td><td>Label</td><td>Description</td></tr>
            </thead>
            <tbody>
              
                <tr>
                  <td>filter</td>
                  <td><a href="#massa.api.v1.GetScExecutionEventsFilter">GetScExecutionEventsFilter</a></td>
                  <td></td>
                  <td><p>Filter </p></td>
                </tr>
              
            </tbody>
          </table>

          

        
      
        <h3 id="massa.api.v1.GetScExecutionEventsRequest">GetScExecutionEventsRequest</h3>
        <p>GetScExecutionEventsRequest holds request for GetScExecutionEvents</p>

        
          <table class="field-table">
            <thead>
              <tr><td>Field</td><td>Type</td><td>Label</td><td>Description</td></tr>
            </thead>
            <tbody>
              
                <tr>
                  <td>id</td>
                  <td><a href="#string">string</a></td>
                  <td></td>
                  <td><p>Request id </p></td>
                </tr>
              
                <tr>
                  <td>query</td>
                  <td><a href="#massa.api.v1.GetScExecutionEventsQuery">GetScExecutionEventsQuery</a></td>
                  <td></td>
                  <td><p>Query </p></td>
                </tr>
              
            </tbody>
          </table>

          

        
      
        <h3 id="massa.api.v1.GetScExecutionEventsResponse">GetScExecutionEventsResponse</h3>
        <p>GetScExecutionEventsResponse holds response from GetScExecutionEvents</p>

        
          <table class="field-table">
            <thead>
              <tr><td>Field</td><td>Type</td><td>Label</td><td>Description</td></tr>
            </thead>
            <tbody>
              
                <tr>
                  <td>id</td>
                  <td><a href="#string">string</a></td>
                  <td></td>
                  <td><p>Request id </p></td>
                </tr>
              
                <tr>
                  <td>context</td>
                  <td><a href="#massa.api.v1.GetScExecutionEventsContext">GetScExecutionEventsContext</a></td>
                  <td></td>
                  <td><p>Context </p></td>
                </tr>
              
                <tr>
                  <td>events</td>
                  <td><a href="#massa.api.v1.ScExecutionEvent">ScExecutionEvent</a></td>
                  <td>repeated</td>
                  <td><p>ScExecutionEvents </p></td>
                </tr>
              
            </tbody>
          </table>

          

        
      
        <h3 id="massa.api.v1.GetSelectorDrawsRequest">GetSelectorDrawsRequest</h3>
        <p>GetSelectorDrawsRequest holds request from GetSelectorDraws</p>

        
          <table class="field-table">
            <thead>
              <tr><td>Field</td><td>Type</td><td>Label</td><td>Description</td></tr>
            </thead>
            <tbody>
              
                <tr>
                  <td>id</td>
                  <td><a href="#string">string</a></td>
                  <td></td>
                  <td><p>Request id </p></td>
                </tr>
              
                <tr>
                  <td>queries</td>
                  <td><a href="#massa.api.v1.SelectorDrawsQuery">SelectorDrawsQuery</a></td>
                  <td>repeated</td>
                  <td><p>Queries </p></td>
                </tr>
              
            </tbody>
          </table>

          

        
      
        <h3 id="massa.api.v1.GetSelectorDrawsResponse">GetSelectorDrawsResponse</h3>
        <p>GetSelectorDrawsResponse holds response from GetSelectorDraws</p>

        
          <table class="field-table">
            <thead>
              <tr><td>Field</td><td>Type</td><td>Label</td><td>Description</td></tr>
            </thead>
            <tbody>
              
                <tr>
                  <td>id</td>
                  <td><a href="#string">string</a></td>
                  <td></td>
                  <td><p>Request id </p></td>
                </tr>
              
                <tr>
                  <td>selector_draws</td>
                  <td><a href="#massa.api.v1.SelectorDraws">SelectorDraws</a></td>
                  <td>repeated</td>
                  <td><p>Selector draws </p></td>
                </tr>
              
            </tbody>
          </table>

          

        
      
        <h3 id="massa.api.v1.GetTransactionsThroughputRequest">GetTransactionsThroughputRequest</h3>
        <p>GetTransactionsThroughputRequest holds request for GetTransactionsThroughput</p>

        
          <table class="field-table">
            <thead>
              <tr><td>Field</td><td>Type</td><td>Label</td><td>Description</td></tr>
            </thead>
            <tbody>
              
                <tr>
                  <td>id</td>
                  <td><a href="#string">string</a></td>
                  <td></td>
                  <td><p>Request id </p></td>
                </tr>
              
            </tbody>
          </table>

          

        
      
        <h3 id="massa.api.v1.GetTransactionsThroughputResponse">GetTransactionsThroughputResponse</h3>
        <p>GetTransactionsThroughputResponse holds response from GetTransactionsThroughput</p>

        
          <table class="field-table">
            <thead>
              <tr><td>Field</td><td>Type</td><td>Label</td><td>Description</td></tr>
            </thead>
            <tbody>
              
                <tr>
                  <td>id</td>
                  <td><a href="#string">string</a></td>
                  <td></td>
                  <td><p>Request id </p></td>
                </tr>
              
                <tr>
                  <td>throughput</td>
                  <td><a href="#fixed32">fixed32</a></td>
                  <td></td>
                  <td><p>Transactions throughput </p></td>
                </tr>
              
            </tbody>
          </table>

          

        
      
        <h3 id="massa.api.v1.GetVersionRequest">GetVersionRequest</h3>
        <p>GetVersionRequest holds request from GetVersion</p>

        
          <table class="field-table">
            <thead>
              <tr><td>Field</td><td>Type</td><td>Label</td><td>Description</td></tr>
            </thead>
            <tbody>
              
                <tr>
                  <td>id</td>
                  <td><a href="#string">string</a></td>
                  <td></td>
                  <td><p>Request id </p></td>
                </tr>
              
            </tbody>
          </table>

          

        
      
        <h3 id="massa.api.v1.GetVersionResponse">GetVersionResponse</h3>
        <p>GetVersionResponse holds response from GetVersion</p>

        
          <table class="field-table">
            <thead>
              <tr><td>Field</td><td>Type</td><td>Label</td><td>Description</td></tr>
            </thead>
            <tbody>
              
                <tr>
                  <td>id</td>
                  <td><a href="#string">string</a></td>
                  <td></td>
                  <td><p>Request id </p></td>
                </tr>
              
                <tr>
                  <td>version</td>
                  <td><a href="#string">string</a></td>
                  <td></td>
                  <td><p>Version </p></td>
                </tr>
              
            </tbody>
          </table>

          

        
      
        <h3 id="massa.api.v1.LargestStakerEntry">LargestStakerEntry</h3>
        <p>LargestStakerEntry</p>

        
          <table class="field-table">
            <thead>
              <tr><td>Field</td><td>Type</td><td>Label</td><td>Description</td></tr>
            </thead>
            <tbody>
              
                <tr>
                  <td>address</td>
                  <td><a href="#string">string</a></td>
                  <td></td>
                  <td><p>Address </p></td>
                </tr>
              
                <tr>
                  <td>rolls</td>
                  <td><a href="#fixed64">fixed64</a></td>
                  <td></td>
                  <td><p>Rolls </p></td>
                </tr>
              
            </tbody>
          </table>

          

        
      
        <h3 id="massa.api.v1.LargestStakersContext">LargestStakersContext</h3>
        <p>LargestStakers context</p>

        
          <table class="field-table">
            <thead>
              <tr><td>Field</td><td>Type</td><td>Label</td><td>Description</td></tr>
            </thead>
            <tbody>
              
                <tr>
                  <td>slot</td>
                  <td><a href="#massa.api.v1.Slot">Slot</a></td>
                  <td></td>
                  <td><p>Slot </p></td>
                </tr>
              
            </tbody>
          </table>

          

        
      
        <h3 id="massa.api.v1.LargestStakersFilter">LargestStakersFilter</h3>
        <p>LargestStakers Filter</p>

        
          <table class="field-table">
            <thead>
              <tr><td>Field</td><td>Type</td><td>Label</td><td>Description</td></tr>
            </thead>
            <tbody>
              
                <tr>
                  <td>min_rolls</td>
                  <td><a href="#fixed64">fixed64</a></td>
                  <td>optional</td>
                  <td><p>Minimum rolls (Optional) </p></td>
                </tr>
              
                <tr>
                  <td>max_rolls</td>
                  <td><a href="#fixed64">fixed64</a></td>
                  <td>optional</td>
                  <td><p>Maximum rolls (Optional) </p></td>
                </tr>
              
            </tbody>
          </table>

          

        
      
        <h3 id="massa.api.v1.LargestStakersQuery">LargestStakersQuery</h3>
        <p>LargestStakers Query</p>

        
          <table class="field-table">
            <thead>
              <tr><td>Field</td><td>Type</td><td>Label</td><td>Description</td></tr>
            </thead>
            <tbody>
              
                <tr>
                  <td>offset</td>
                  <td><a href="#fixed64">fixed64</a></td>
                  <td></td>
                  <td><p>Starting offset for the list of stakers. Defaults to 1 </p></td>
                </tr>
              
                <tr>
                  <td>limit</td>
                  <td><a href="#fixed64">fixed64</a></td>
                  <td></td>
                  <td><p>Limits the number of stakers to return. Defaults to 50 </p></td>
                </tr>
              
                <tr>
                  <td>filter</td>
                  <td><a href="#massa.api.v1.LargestStakersFilter">LargestStakersFilter</a></td>
                  <td></td>
                  <td><p>Filter </p></td>
                </tr>
              
            </tbody>
          </table>

          

        
      
        <h3 id="massa.api.v1.NewBlocksHeadersRequest">NewBlocksHeadersRequest</h3>
        <p>NewBlocksHeadersRequest holds request for NewBlocksHeaders</p>

        
          <table class="field-table">
            <thead>
              <tr><td>Field</td><td>Type</td><td>Label</td><td>Description</td></tr>
            </thead>
            <tbody>
              
                <tr>
                  <td>id</td>
                  <td><a href="#string">string</a></td>
                  <td></td>
                  <td><p>Request id </p></td>
                </tr>
              
            </tbody>
          </table>

          

        
      
        <h3 id="massa.api.v1.NewBlocksHeadersResponse">NewBlocksHeadersResponse</h3>
        <p>NewBlocksHeadersResponse holds response from NewBlocksHeaders</p>

        
          <table class="field-table">
            <thead>
              <tr><td>Field</td><td>Type</td><td>Label</td><td>Description</td></tr>
            </thead>
            <tbody>
              
                <tr>
                  <td>id</td>
                  <td><a href="#string">string</a></td>
                  <td></td>
                  <td><p>Request id </p></td>
                </tr>
              
                <tr>
                  <td>block_header</td>
                  <td><a href="#massa.api.v1.SignedBlockHeader">SignedBlockHeader</a></td>
                  <td></td>
                  <td><p>Signed block header </p></td>
                </tr>
              
            </tbody>
          </table>

          

        
      
        <h3 id="massa.api.v1.NewBlocksRequest">NewBlocksRequest</h3>
        <p>NewBlocksRequest holds request for NewBlocks</p>

        
          <table class="field-table">
            <thead>
              <tr><td>Field</td><td>Type</td><td>Label</td><td>Description</td></tr>
            </thead>
            <tbody>
              
                <tr>
                  <td>id</td>
                  <td><a href="#string">string</a></td>
                  <td></td>
                  <td><p>Request id </p></td>
                </tr>
              
            </tbody>
          </table>

          

        
      
        <h3 id="massa.api.v1.NewBlocksResponse">NewBlocksResponse</h3>
        <p>NewBlocksResponse holds response from NewBlocks</p>

        
          <table class="field-table">
            <thead>
              <tr><td>Field</td><td>Type</td><td>Label</td><td>Description</td></tr>
            </thead>
            <tbody>
              
                <tr>
                  <td>id</td>
                  <td><a href="#string">string</a></td>
                  <td></td>
                  <td><p>Request id </p></td>
                </tr>
              
                <tr>
                  <td>block</td>
                  <td><a href="#massa.api.v1.SignedBlock">SignedBlock</a></td>
                  <td></td>
                  <td><p>Signed block </p></td>
                </tr>
              
            </tbody>
          </table>

          

        
      
        <h3 id="massa.api.v1.NewEndorsementsRequest">NewEndorsementsRequest</h3>
        <p>NewEndorsementsRequest holds request for NewEndorsements</p>

        
          <table class="field-table">
            <thead>
              <tr><td>Field</td><td>Type</td><td>Label</td><td>Description</td></tr>
            </thead>
            <tbody>
              
                <tr>
                  <td>id</td>
                  <td><a href="#string">string</a></td>
                  <td></td>
                  <td><p>Request id </p></td>
                </tr>
              
            </tbody>
          </table>

          

        
      
        <h3 id="massa.api.v1.NewEndorsementsResponse">NewEndorsementsResponse</h3>
        <p>NewEndorsementsResponse holds response from NewEndorsements</p>

        
          <table class="field-table">
            <thead>
              <tr><td>Field</td><td>Type</td><td>Label</td><td>Description</td></tr>
            </thead>
            <tbody>
              
                <tr>
                  <td>id</td>
                  <td><a href="#string">string</a></td>
                  <td></td>
                  <td><p>Request id </p></td>
                </tr>
              
                <tr>
                  <td>endorsement</td>
                  <td><a href="#massa.api.v1.SignedEndorsement">SignedEndorsement</a></td>
                  <td></td>
                  <td><p>Signed endorsement </p></td>
                </tr>
              
            </tbody>
          </table>

          

        
      
        <h3 id="massa.api.v1.NewFilledBlocksRequest">NewFilledBlocksRequest</h3>
        <p>NewFilledBlocksRequest holds request for NewFilledBlocks</p>

        
          <table class="field-table">
            <thead>
              <tr><td>Field</td><td>Type</td><td>Label</td><td>Description</td></tr>
            </thead>
            <tbody>
              
                <tr>
                  <td>id</td>
                  <td><a href="#string">string</a></td>
                  <td></td>
                  <td><p>Request id </p></td>
                </tr>
              
            </tbody>
          </table>

          

        
      
        <h3 id="massa.api.v1.NewFilledBlocksResponse">NewFilledBlocksResponse</h3>
        <p>NewFilledBlocksResponse holds response from NewFilledBlocks</p>

        
          <table class="field-table">
            <thead>
              <tr><td>Field</td><td>Type</td><td>Label</td><td>Description</td></tr>
            </thead>
            <tbody>
              
                <tr>
                  <td>id</td>
                  <td><a href="#string">string</a></td>
                  <td></td>
                  <td><p>Request id </p></td>
                </tr>
              
                <tr>
                  <td>filled_block</td>
                  <td><a href="#massa.api.v1.FilledBlock">FilledBlock</a></td>
                  <td></td>
                  <td><p>Block with operations content </p></td>
                </tr>
              
            </tbody>
          </table>

          

        
      
        <h3 id="massa.api.v1.NewOperationsFilter">NewOperationsFilter</h3>
        <p>NewOperations Filter</p>

        
          <table class="field-table">
            <thead>
              <tr><td>Field</td><td>Type</td><td>Label</td><td>Description</td></tr>
            </thead>
            <tbody>
              
                <tr>
                  <td>types</td>
                  <td><a href="#massa.api.v1.OpType">OpType</a></td>
                  <td>repeated</td>
                  <td><p>Operation type enum </p></td>
                </tr>
              
            </tbody>
          </table>

          

        
      
        <h3 id="massa.api.v1.NewOperationsQuery">NewOperationsQuery</h3>
        <p>NewOperations Query</p>

        
          <table class="field-table">
            <thead>
              <tr><td>Field</td><td>Type</td><td>Label</td><td>Description</td></tr>
            </thead>
            <tbody>
              
                <tr>
                  <td>filter</td>
                  <td><a href="#massa.api.v1.NewOperationsFilter">NewOperationsFilter</a></td>
                  <td></td>
                  <td><p>Filter </p></td>
                </tr>
              
            </tbody>
          </table>

          

        
      
        <h3 id="massa.api.v1.NewOperationsRequest">NewOperationsRequest</h3>
        <p>NewOperationsRequest holds request for NewOperations</p>

        
          <table class="field-table">
            <thead>
              <tr><td>Field</td><td>Type</td><td>Label</td><td>Description</td></tr>
            </thead>
            <tbody>
              
                <tr>
                  <td>id</td>
                  <td><a href="#string">string</a></td>
                  <td></td>
                  <td><p>Request id </p></td>
                </tr>
              
                <tr>
                  <td>query</td>
                  <td><a href="#massa.api.v1.NewOperationsQuery">NewOperationsQuery</a></td>
                  <td></td>
                  <td><p>Query </p></td>
                </tr>
              
            </tbody>
          </table>

          

        
      
        <h3 id="massa.api.v1.NewOperationsResponse">NewOperationsResponse</h3>
        <p>NewOperationsResponse holds response from NewOperations</p>

        
          <table class="field-table">
            <thead>
              <tr><td>Field</td><td>Type</td><td>Label</td><td>Description</td></tr>
            </thead>
            <tbody>
              
                <tr>
                  <td>id</td>
                  <td><a href="#string">string</a></td>
                  <td></td>
                  <td><p>Request id </p></td>
                </tr>
              
                <tr>
                  <td>operation</td>
                  <td><a href="#massa.api.v1.SignedOperation">SignedOperation</a></td>
                  <td></td>
                  <td><p>Signed operation </p></td>
                </tr>
              
            </tbody>
          </table>

          

        
      
        <h3 id="massa.api.v1.NewSlotExecutionOutputsFilter">NewSlotExecutionOutputsFilter</h3>
        <p>NewSlotExecutionOutputs Filter</p>

        
          <table class="field-table">
            <thead>
              <tr><td>Field</td><td>Type</td><td>Label</td><td>Description</td></tr>
            </thead>
            <tbody>
              
                <tr>
                  <td>status</td>
                  <td><a href="#massa.api.v1.ExecutionOutputStatus">ExecutionOutputStatus</a></td>
                  <td>repeated</td>
                  <td><p>Execution output status enum </p></td>
                </tr>
              
            </tbody>
          </table>

          

        
      
        <h3 id="massa.api.v1.NewSlotExecutionOutputsQuery">NewSlotExecutionOutputsQuery</h3>
        <p>NewSlotExecutionOutputs Query</p>

        
          <table class="field-table">
            <thead>
              <tr><td>Field</td><td>Type</td><td>Label</td><td>Description</td></tr>
            </thead>
            <tbody>
              
                <tr>
                  <td>filter</td>
                  <td><a href="#massa.api.v1.NewSlotExecutionOutputsFilter">NewSlotExecutionOutputsFilter</a></td>
                  <td></td>
                  <td><p>Filter </p></td>
                </tr>
              
            </tbody>
          </table>

          

        
      
        <h3 id="massa.api.v1.NewSlotExecutionOutputsRequest">NewSlotExecutionOutputsRequest</h3>
        <p>NewSlotExecutionOutputsRequest holds request for NewSlotExecutionOutputs</p>

        
          <table class="field-table">
            <thead>
              <tr><td>Field</td><td>Type</td><td>Label</td><td>Description</td></tr>
            </thead>
            <tbody>
              
                <tr>
                  <td>id</td>
                  <td><a href="#string">string</a></td>
                  <td></td>
                  <td><p>Request id </p></td>
                </tr>
              
                <tr>
                  <td>query</td>
                  <td><a href="#massa.api.v1.NewSlotExecutionOutputsQuery">NewSlotExecutionOutputsQuery</a></td>
                  <td></td>
                  <td><p>Query </p></td>
                </tr>
              
            </tbody>
          </table>

          

        
      
        <h3 id="massa.api.v1.NewSlotExecutionOutputsResponse">NewSlotExecutionOutputsResponse</h3>
        <p>NewSlotExecutionOutputsResponse holds response from NewSlotExecutionOutputs</p>

        
          <table class="field-table">
            <thead>
              <tr><td>Field</td><td>Type</td><td>Label</td><td>Description</td></tr>
            </thead>
            <tbody>
              
                <tr>
                  <td>id</td>
                  <td><a href="#string">string</a></td>
                  <td></td>
                  <td><p>Request id </p></td>
                </tr>
              
                <tr>
                  <td>output</td>
                  <td><a href="#massa.api.v1.SlotExecutionOutput">SlotExecutionOutput</a></td>
                  <td></td>
                  <td><p>Slot execution output </p></td>
                </tr>
              
            </tbody>
          </table>

          

        
      
        <h3 id="massa.api.v1.OperationResult">OperationResult</h3>
        <p>Holds Operation response</p>

        
          <table class="field-table">
            <thead>
              <tr><td>Field</td><td>Type</td><td>Label</td><td>Description</td></tr>
            </thead>
            <tbody>
              
                <tr>
                  <td>operations_ids</td>
                  <td><a href="#string">string</a></td>
                  <td>repeated</td>
                  <td><p>Operations ids </p></td>
                </tr>
              
            </tbody>
          </table>

          

        
      
        <h3 id="massa.api.v1.OperationsContext">OperationsContext</h3>
        <p>Operations context</p>

        
          <table class="field-table">
            <thead>
              <tr><td>Field</td><td>Type</td><td>Label</td><td>Description</td></tr>
            </thead>
            <tbody>
              
                <tr>
                  <td>slot</td>
                  <td><a href="#massa.api.v1.Slot">Slot</a></td>
                  <td></td>
                  <td><p>Slot </p></td>
                </tr>
              
            </tbody>
          </table>

          

        
      
        <h3 id="massa.api.v1.SelectorDraws">SelectorDraws</h3>
        <p>Selector draws</p>

        
          <table class="field-table">
            <thead>
              <tr><td>Field</td><td>Type</td><td>Label</td><td>Description</td></tr>
            </thead>
            <tbody>
              
                <tr>
                  <td>address</td>
                  <td><a href="#string">string</a></td>
                  <td></td>
                  <td><p>Address </p></td>
                </tr>
              
                <tr>
                  <td>next_block_draws</td>
                  <td><a href="#massa.api.v1.Slot">Slot</a></td>
                  <td>repeated</td>
                  <td><p>Next block draws </p></td>
                </tr>
              
                <tr>
                  <td>next_endorsement_draws</td>
                  <td><a href="#massa.api.v1.IndexedSlot">IndexedSlot</a></td>
                  <td>repeated</td>
                  <td><p>Next endorsements draws </p></td>
                </tr>
              
            </tbody>
          </table>

          

        
      
        <h3 id="massa.api.v1.SelectorDrawsFilter">SelectorDrawsFilter</h3>
        <p>SelectorDraws Filter</p>

        
          <table class="field-table">
            <thead>
              <tr><td>Field</td><td>Type</td><td>Label</td><td>Description</td></tr>
            </thead>
            <tbody>
              
                <tr>
                  <td>address</td>
                  <td><a href="#string">string</a></td>
                  <td></td>
                  <td><p>Address </p></td>
                </tr>
              
            </tbody>
          </table>

          

        
      
        <h3 id="massa.api.v1.SelectorDrawsQuery">SelectorDrawsQuery</h3>
        <p>SelectorDraws Query</p>

        
          <table class="field-table">
            <thead>
              <tr><td>Field</td><td>Type</td><td>Label</td><td>Description</td></tr>
            </thead>
            <tbody>
              
                <tr>
                  <td>filter</td>
                  <td><a href="#massa.api.v1.SelectorDrawsFilter">SelectorDrawsFilter</a></td>
                  <td></td>
                  <td><p>Filter </p></td>
                </tr>
              
            </tbody>
          </table>

          

        
      
        <h3 id="massa.api.v1.SendBlocksRequest">SendBlocksRequest</h3>
        <p>SendBlocksRequest holds parameters to SendBlocks</p>

        
          <table class="field-table">
            <thead>
              <tr><td>Field</td><td>Type</td><td>Label</td><td>Description</td></tr>
            </thead>
            <tbody>
              
                <tr>
                  <td>id</td>
                  <td><a href="#string">string</a></td>
                  <td></td>
                  <td><p>Request id </p></td>
                </tr>
              
                <tr>
                  <td>block</td>
                  <td><a href="#massa.api.v1.SecureShare">SecureShare</a></td>
                  <td></td>
                  <td><p>Secure shared block </p></td>
                </tr>
              
            </tbody>
          </table>

          

        
      
        <h3 id="massa.api.v1.SendBlocksResponse">SendBlocksResponse</h3>
        <p>SendBlocksResponse holds response from SendBlocks</p>

        
          <table class="field-table">
            <thead>
              <tr><td>Field</td><td>Type</td><td>Label</td><td>Description</td></tr>
            </thead>
            <tbody>
              
                <tr>
                  <td>id</td>
                  <td><a href="#string">string</a></td>
                  <td></td>
                  <td><p>Request id </p></td>
                </tr>
              
                <tr>
                  <td>result</td>
                  <td><a href="#massa.api.v1.BlockResult">BlockResult</a></td>
                  <td></td>
                  <td><p>Block result </p></td>
                </tr>
              
                <tr>
                  <td>error</td>
                  <td><a href="#google.rpc.Status">google.rpc.Status</a></td>
                  <td></td>
                  <td><p>gRPC error(status) </p></td>
                </tr>
              
            </tbody>
          </table>

          

        
      
        <h3 id="massa.api.v1.SendEndorsementsRequest">SendEndorsementsRequest</h3>
        <p>SendEndorsementsRequest holds parameters to SendEndorsements</p>

        
          <table class="field-table">
            <thead>
              <tr><td>Field</td><td>Type</td><td>Label</td><td>Description</td></tr>
            </thead>
            <tbody>
              
                <tr>
                  <td>id</td>
                  <td><a href="#string">string</a></td>
                  <td></td>
                  <td><p>Request id </p></td>
                </tr>
              
                <tr>
                  <td>endorsements</td>
                  <td><a href="#massa.api.v1.SecureShare">SecureShare</a></td>
                  <td>repeated</td>
                  <td><p>Secure shared endorsements </p></td>
                </tr>
              
            </tbody>
          </table>

          

        
      
        <h3 id="massa.api.v1.SendEndorsementsResponse">SendEndorsementsResponse</h3>
        <p>SendEndorsementsResponse holds response from SendEndorsements</p>

        
          <table class="field-table">
            <thead>
              <tr><td>Field</td><td>Type</td><td>Label</td><td>Description</td></tr>
            </thead>
            <tbody>
              
                <tr>
                  <td>id</td>
                  <td><a href="#string">string</a></td>
                  <td></td>
                  <td><p>Request id </p></td>
                </tr>
              
                <tr>
                  <td>result</td>
                  <td><a href="#massa.api.v1.EndorsementResult">EndorsementResult</a></td>
                  <td></td>
                  <td><p>Endorsement result </p></td>
                </tr>
              
                <tr>
                  <td>error</td>
                  <td><a href="#google.rpc.Status">google.rpc.Status</a></td>
                  <td></td>
                  <td><p>gRPC error(status) </p></td>
                </tr>
              
            </tbody>
          </table>

          

        
      
        <h3 id="massa.api.v1.SendOperationsRequest">SendOperationsRequest</h3>
        <p>SendOperationsRequest holds parameters to SendOperations</p>

        
          <table class="field-table">
            <thead>
              <tr><td>Field</td><td>Type</td><td>Label</td><td>Description</td></tr>
            </thead>
            <tbody>
              
                <tr>
                  <td>id</td>
                  <td><a href="#string">string</a></td>
                  <td></td>
                  <td><p>Request id </p></td>
                </tr>
              
                <tr>
                  <td>operations</td>
                  <td><a href="#massa.api.v1.SecureShare">SecureShare</a></td>
                  <td>repeated</td>
                  <td><p>Secured shared operations </p></td>
                </tr>
              
            </tbody>
          </table>

          

        
      
        <h3 id="massa.api.v1.SendOperationsResponse">SendOperationsResponse</h3>
        <p>SendOperationsResponse holds response from SendOperations</p>

        
          <table class="field-table">
            <thead>
              <tr><td>Field</td><td>Type</td><td>Label</td><td>Description</td></tr>
            </thead>
            <tbody>
              
                <tr>
                  <td>id</td>
                  <td><a href="#string">string</a></td>
                  <td></td>
                  <td><p>Request id </p></td>
                </tr>
              
                <tr>
                  <td>result</td>
                  <td><a href="#massa.api.v1.OperationResult">OperationResult</a></td>
                  <td></td>
                  <td><p>Operation result </p></td>
                </tr>
              
                <tr>
                  <td>error</td>
                  <td><a href="#google.rpc.Status">google.rpc.Status</a></td>
                  <td></td>
                  <td><p>gRPC error(status) </p></td>
                </tr>
              
            </tbody>
          </table>

          

        
      
        <h3 id="massa.api.v1.TransactionsThroughputRequest">TransactionsThroughputRequest</h3>
        <p>TransactionsThroughputRequest holds request for TransactionsThroughput</p>

        
          <table class="field-table">
            <thead>
              <tr><td>Field</td><td>Type</td><td>Label</td><td>Description</td></tr>
            </thead>
            <tbody>
              
                <tr>
                  <td>id</td>
                  <td><a href="#string">string</a></td>
                  <td></td>
                  <td><p>Request id </p></td>
                </tr>
              
                <tr>
                  <td>interval</td>
                  <td><a href="#fixed64">fixed64</a></td>
                  <td>optional</td>
                  <td><p>Timer interval in seconds (Optional). Defaults to 10s </p></td>
                </tr>
              
            </tbody>
          </table>

          

        
      
        <h3 id="massa.api.v1.TransactionsThroughputResponse">TransactionsThroughputResponse</h3>
        <p>TransactionsThroughputResponse holds response from TransactionsThroughput</p>

        
          <table class="field-table">
            <thead>
              <tr><td>Field</td><td>Type</td><td>Label</td><td>Description</td></tr>
            </thead>
            <tbody>
              
                <tr>
                  <td>id</td>
                  <td><a href="#string">string</a></td>
                  <td></td>
                  <td><p>Request id </p></td>
                </tr>
              
                <tr>
                  <td>throughput</td>
                  <td><a href="#fixed32">fixed32</a></td>
                  <td></td>
                  <td><p>Transactions throughput </p></td>
                </tr>
              
            </tbody>
          </table>

          

        
      

      
        <h3 id="massa.api.v1.OpType">OpType</h3>
        <p>Operation type enum</p>
        <table class="enum-table">
          <thead>
            <tr><td>Name</td><td>Number</td><td>Description</td></tr>
          </thead>
          <tbody>
            
              <tr>
                <td>OP_TYPE_UNSPECIFIED</td>
                <td>0</td>
                <td><p>Default enum value</p></td>
              </tr>
            
              <tr>
                <td>OP_TYPE_TRANSACTION</td>
                <td>1</td>
                <td><p>Transaction</p></td>
              </tr>
            
              <tr>
                <td>OP_TYPE_ROLL_BUY</td>
                <td>2</td>
                <td><p>Roll buy</p></td>
              </tr>
            
              <tr>
                <td>OP_TYPE_ROLL_SELL</td>
                <td>3</td>
                <td><p>Roll sell</p></td>
              </tr>
            
              <tr>
                <td>OP_TYPE_EXECUTE_SC</td>
                <td>4</td>
                <td><p>Execute smart contract</p></td>
              </tr>
            
              <tr>
                <td>OP_TYPE_CALL_SC</td>
                <td>5</td>
                <td><p>Call smart contract</p></td>
              </tr>
            
          </tbody>
        </table>
      

      

      
        <h3 id="massa.api.v1.MassaService">MassaService</h3>
        <p>Massa gRPC service</p>
        <table class="enum-table">
          <thead>
            <tr><td>Method Name</td><td>Request Type</td><td>Response Type</td><td>Description</td></tr>
          </thead>
          <tbody>
            
              <tr>
                <td>GetBlocks</td>
                <td><a href="#massa.api.v1.GetBlocksRequest">GetBlocksRequest</a></td>
                <td><a href="#massa.api.v1.GetBlocksResponse">GetBlocksResponse</a></td>
                <td><p>Get blocks by ids</p></td>
              </tr>
            
              <tr>
                <td>GetBlocksBySlots</td>
                <td><a href="#massa.api.v1.GetBlocksBySlotsRequest">GetBlocksBySlotsRequest</a></td>
                <td><a href="#massa.api.v1.GetBlocksBySlotsResponse">GetBlocksBySlotsResponse</a></td>
                <td><p>Get blocks by slots</p></td>
              </tr>
            
              <tr>
                <td>GetDatastoreEntries</td>
                <td><a href="#massa.api.v1.GetDatastoreEntriesRequest">GetDatastoreEntriesRequest</a></td>
                <td><a href="#massa.api.v1.GetDatastoreEntriesResponse">GetDatastoreEntriesResponse</a></td>
                <td><p>Get datastore entries</p></td>
              </tr>
            
              <tr>
                <td>GetLargestStakers</td>
                <td><a href="#massa.api.v1.GetLargestStakersRequest">GetLargestStakersRequest</a></td>
                <td><a href="#massa.api.v1.GetLargestStakersResponse">GetLargestStakersResponse</a></td>
                <td><p>Get largest stakers</p></td>
              </tr>
            
              <tr>
                <td>GetNextBlockBestParents</td>
                <td><a href="#massa.api.v1.GetNextBlockBestParentsRequest">GetNextBlockBestParentsRequest</a></td>
                <td><a href="#massa.api.v1.GetNextBlockBestParentsResponse">GetNextBlockBestParentsResponse</a></td>
                <td><p>Get next block best parents</p></td>
              </tr>
            
              <tr>
                <td>GetOperations</td>
                <td><a href="#massa.api.v1.GetOperationsRequest">GetOperationsRequest</a></td>
                <td><a href="#massa.api.v1.GetOperationsResponse">GetOperationsResponse</a></td>
                <td><p>Get operations</p></td>
              </tr>
            
              <tr>
                <td>GetScExecutionEvents</td>
                <td><a href="#massa.api.v1.GetScExecutionEventsRequest">GetScExecutionEventsRequest</a></td>
                <td><a href="#massa.api.v1.GetScExecutionEventsResponse">GetScExecutionEventsResponse</a></td>
                <td><p>Get smart contracts execution events</p></td>
              </tr>
            
              <tr>
                <td>GetSelectorDraws</td>
                <td><a href="#massa.api.v1.GetSelectorDrawsRequest">GetSelectorDrawsRequest</a></td>
                <td><a href="#massa.api.v1.GetSelectorDrawsResponse">GetSelectorDrawsResponse</a></td>
                <td><p>Get selector draws</p></td>
              </tr>
            
              <tr>
                <td>GetTransactionsThroughput</td>
                <td><a href="#massa.api.v1.GetTransactionsThroughputRequest">GetTransactionsThroughputRequest</a></td>
                <td><a href="#massa.api.v1.GetTransactionsThroughputResponse">GetTransactionsThroughputResponse</a></td>
                <td><p>Get transactions throughput</p></td>
              </tr>
            
              <tr>
                <td>GetVersion</td>
                <td><a href="#massa.api.v1.GetVersionRequest">GetVersionRequest</a></td>
                <td><a href="#massa.api.v1.GetVersionResponse">GetVersionResponse</a></td>
                <td><p>Get node version</p></td>
              </tr>
            
              <tr>
                <td>NewBlocks</td>
                <td><a href="#massa.api.v1.NewBlocksRequest">NewBlocksRequest</a> stream</td>
                <td><a href="#massa.api.v1.NewBlocksResponse">NewBlocksResponse</a> stream</td>
                <td><p>New received and produced blocks</p></td>
              </tr>
            
              <tr>
                <td>NewBlocksHeaders</td>
                <td><a href="#massa.api.v1.NewBlocksHeadersRequest">NewBlocksHeadersRequest</a> stream</td>
                <td><a href="#massa.api.v1.NewBlocksHeadersResponse">NewBlocksHeadersResponse</a> stream</td>
                <td><p>New received and produced blocks headers</p></td>
              </tr>
            
              <tr>
                <td>NewEndorsements</td>
                <td><a href="#massa.api.v1.NewEndorsementsRequest">NewEndorsementsRequest</a> stream</td>
                <td><a href="#massa.api.v1.NewEndorsementsResponse">NewEndorsementsResponse</a> stream</td>
                <td><p>New received and produced endorsements</p></td>
              </tr>
            
              <tr>
                <td>NewFilledBlocks</td>
                <td><a href="#massa.api.v1.NewFilledBlocksRequest">NewFilledBlocksRequest</a> stream</td>
                <td><a href="#massa.api.v1.NewFilledBlocksResponse">NewFilledBlocksResponse</a> stream</td>
                <td><p>New received and produced blocks with operations</p></td>
              </tr>
            
              <tr>
                <td>NewOperations</td>
                <td><a href="#massa.api.v1.NewOperationsRequest">NewOperationsRequest</a> stream</td>
                <td><a href="#massa.api.v1.NewOperationsResponse">NewOperationsResponse</a> stream</td>
                <td><p>New received and produced operations</p></td>
              </tr>
            
              <tr>
                <td>NewSlotExecutionOutputs</td>
                <td><a href="#massa.api.v1.NewSlotExecutionOutputsRequest">NewSlotExecutionOutputsRequest</a> stream</td>
                <td><a href="#massa.api.v1.NewSlotExecutionOutputsResponse">NewSlotExecutionOutputsResponse</a> stream</td>
                <td><p>New received and slot execution events</p></td>
              </tr>
            
              <tr>
                <td>SendBlocks</td>
                <td><a href="#massa.api.v1.SendBlocksRequest">SendBlocksRequest</a> stream</td>
                <td><a href="#massa.api.v1.SendBlocksResponse">SendBlocksResponse</a> stream</td>
                <td><p>Send blocks</p></td>
              </tr>
            
              <tr>
                <td>SendEndorsements</td>
                <td><a href="#massa.api.v1.SendEndorsementsRequest">SendEndorsementsRequest</a> stream</td>
                <td><a href="#massa.api.v1.SendEndorsementsResponse">SendEndorsementsResponse</a> stream</td>
                <td><p>Send endorsements</p></td>
              </tr>
            
              <tr>
                <td>SendOperations</td>
                <td><a href="#massa.api.v1.SendOperationsRequest">SendOperationsRequest</a> stream</td>
                <td><a href="#massa.api.v1.SendOperationsResponse">SendOperationsResponse</a> stream</td>
                <td><p>Send operations</p></td>
              </tr>
            
              <tr>
                <td>TransactionsThroughput</td>
                <td><a href="#massa.api.v1.TransactionsThroughputRequest">TransactionsThroughputRequest</a> stream</td>
                <td><a href="#massa.api.v1.TransactionsThroughputResponse">TransactionsThroughputResponse</a> stream</td>
                <td><p>Transactions throughput</p></td>
              </tr>
            
          </tbody>
        </table>

        
          
          
          <h4>Methods with HTTP bindings</h4>
          <table>
            <thead>
              <tr>
                <td>Method Name</td>
                <td>Method</td>
                <td>Pattern</td>
                <td>Body</td>
              </tr>
            </thead>
            <tbody>
            
              
              
              <tr>
                <td>GetBlocks</td>
                <td>POST</td>
                <td>/v1/get_blocks</td>
                <td>*</td>
              </tr>
              
            
              
              
              <tr>
                <td>GetBlocksBySlots</td>
                <td>POST</td>
                <td>/v1/get_blocks_by_slots</td>
                <td>*</td>
              </tr>
              
            
              
              
              <tr>
                <td>GetDatastoreEntries</td>
                <td>POST</td>
                <td>/v1/get_datastore_entries</td>
                <td>*</td>
              </tr>
              
            
              
              
              <tr>
                <td>GetLargestStakers</td>
                <td>POST</td>
                <td>/v1/get_largest_stakers</td>
                <td>*</td>
              </tr>
              
            
              
              
              <tr>
                <td>GetNextBlockBestParents</td>
                <td>GET</td>
                <td>/v1/get_next_block_best_parents</td>
                <td></td>
              </tr>
              
            
              
              
              <tr>
                <td>GetOperations</td>
                <td>POST</td>
                <td>/v1/get_operations</td>
                <td>*</td>
              </tr>
              
            
              
              
              <tr>
                <td>GetScExecutionEvents</td>
                <td>POST</td>
                <td>/v1/get_sc_execution_events</td>
                <td>*</td>
              </tr>
              
            
              
              
              <tr>
                <td>GetSelectorDraws</td>
                <td>POST</td>
                <td>/v1/get_selector_draws</td>
                <td>*</td>
              </tr>
              
            
              
              
              <tr>
                <td>GetTransactionsThroughput</td>
                <td>GET</td>
                <td>/v1/transactions_throughput</td>
                <td></td>
              </tr>
              
            
              
              
              <tr>
                <td>GetVersion</td>
                <td>GET</td>
                <td>/v1/version</td>
                <td></td>
              </tr>
              
            
            </tbody>
          </table>
          
        
    
      
      <div class="file-heading">
        <h2 id="block.proto">block.proto</h2><a href="#title">Top</a>
      </div>
      <p></p>

      
        <h3 id="massa.api.v1.Block">Block</h3>
        <p>Block</p>

        
          <table class="field-table">
            <thead>
              <tr><td>Field</td><td>Type</td><td>Label</td><td>Description</td></tr>
            </thead>
            <tbody>
              
                <tr>
                  <td>header</td>
                  <td><a href="#massa.api.v1.SignedBlockHeader">SignedBlockHeader</a></td>
                  <td></td>
                  <td><p>Signed header </p></td>
                </tr>
              
                <tr>
                  <td>operations</td>
                  <td><a href="#string">string</a></td>
                  <td>repeated</td>
                  <td><p>Operations ids </p></td>
                </tr>
              
            </tbody>
          </table>

          

        
      
        <h3 id="massa.api.v1.BlockHeader">BlockHeader</h3>
        <p>Block header</p>

        
          <table class="field-table">
            <thead>
              <tr><td>Field</td><td>Type</td><td>Label</td><td>Description</td></tr>
            </thead>
            <tbody>
              
                <tr>
                  <td>slot</td>
                  <td><a href="#massa.api.v1.Slot">Slot</a></td>
                  <td></td>
                  <td><p>Slot </p></td>
                </tr>
              
                <tr>
                  <td>parents</td>
                  <td><a href="#string">string</a></td>
                  <td>repeated</td>
                  <td><p>parents </p></td>
                </tr>
              
                <tr>
                  <td>operation_merkle_root</td>
                  <td><a href="#string">string</a></td>
                  <td></td>
                  <td><p>All operations hash </p></td>
                </tr>
              
                <tr>
                  <td>endorsements</td>
                  <td><a href="#massa.api.v1.SignedEndorsement">SignedEndorsement</a></td>
                  <td>repeated</td>
                  <td><p>Signed endorsements </p></td>
                </tr>
              
            </tbody>
          </table>

          

        
      
        <h3 id="massa.api.v1.BlockWrapper">BlockWrapper</h3>
        <p>A wrapper around a block with its metadata</p>

        
          <table class="field-table">
            <thead>
              <tr><td>Field</td><td>Type</td><td>Label</td><td>Description</td></tr>
            </thead>
            <tbody>
              
                <tr>
                  <td>id</td>
                  <td><a href="#string">string</a></td>
                  <td></td>
                  <td><p>The unique ID of the block. </p></td>
                </tr>
              
                <tr>
                  <td>block</td>
                  <td><a href="#massa.api.v1.Block">Block</a></td>
                  <td></td>
                  <td><p>The block object itself </p></td>
                </tr>
              
                <tr>
                  <td>status</td>
                  <td><a href="#massa.api.v1.BlockStatus">BlockStatus</a></td>
                  <td>repeated</td>
                  <td><p>The execution statuses of the block </p></td>
                </tr>
              
            </tbody>
          </table>

          

        
      
        <h3 id="massa.api.v1.FilledBlock">FilledBlock</h3>
        <p>Filled block</p>

        
          <table class="field-table">
            <thead>
              <tr><td>Field</td><td>Type</td><td>Label</td><td>Description</td></tr>
            </thead>
            <tbody>
              
                <tr>
                  <td>header</td>
                  <td><a href="#massa.api.v1.SignedBlockHeader">SignedBlockHeader</a></td>
                  <td></td>
                  <td><p>Signed header </p></td>
                </tr>
              
                <tr>
                  <td>operations</td>
                  <td><a href="#massa.api.v1.FilledOperationTuple">FilledOperationTuple</a></td>
                  <td>repeated</td>
                  <td><p>Operations </p></td>
                </tr>
              
            </tbody>
          </table>

          

        
      
        <h3 id="massa.api.v1.FilledOperationTuple">FilledOperationTuple</h3>
        <p>Filled Operation Tuple</p>

        
          <table class="field-table">
            <thead>
              <tr><td>Field</td><td>Type</td><td>Label</td><td>Description</td></tr>
            </thead>
            <tbody>
              
                <tr>
                  <td>operation_id</td>
                  <td><a href="#string">string</a></td>
                  <td></td>
                  <td><p>Operation id </p></td>
                </tr>
              
                <tr>
                  <td>operation</td>
                  <td><a href="#massa.api.v1.SignedOperation">SignedOperation</a></td>
                  <td></td>
                  <td><p>Signed operation </p></td>
                </tr>
              
            </tbody>
          </table>

          

        
      
        <h3 id="massa.api.v1.SignedBlock">SignedBlock</h3>
        <p>Signed block</p>

        
          <table class="field-table">
            <thead>
              <tr><td>Field</td><td>Type</td><td>Label</td><td>Description</td></tr>
            </thead>
            <tbody>
              
                <tr>
                  <td>content</td>
                  <td><a href="#massa.api.v1.Block">Block</a></td>
                  <td></td>
                  <td><p>Block </p></td>
                </tr>
              
                <tr>
                  <td>signature</td>
                  <td><a href="#string">string</a></td>
                  <td></td>
                  <td><p>A cryptographically generated value using `serialized_data` and a public key. </p></td>
                </tr>
              
                <tr>
                  <td>content_creator_pub_key</td>
                  <td><a href="#string">string</a></td>
                  <td></td>
                  <td><p>The public-key component used in the generation of the signature </p></td>
                </tr>
              
                <tr>
                  <td>content_creator_address</td>
                  <td><a href="#string">string</a></td>
                  <td></td>
                  <td><p>Derived from the same public key used to generate the signature </p></td>
                </tr>
              
                <tr>
                  <td>id</td>
                  <td><a href="#string">string</a></td>
                  <td></td>
                  <td><p>A secure hash of the data. See also [massa_hash::Hash] </p></td>
                </tr>
              
            </tbody>
          </table>

          

        
      
        <h3 id="massa.api.v1.SignedBlockHeader">SignedBlockHeader</h3>
        <p>Signed block header</p>

        
          <table class="field-table">
            <thead>
              <tr><td>Field</td><td>Type</td><td>Label</td><td>Description</td></tr>
            </thead>
            <tbody>
              
                <tr>
                  <td>content</td>
                  <td><a href="#massa.api.v1.BlockHeader">BlockHeader</a></td>
                  <td></td>
                  <td><p>BlockHeader </p></td>
                </tr>
              
                <tr>
                  <td>signature</td>
                  <td><a href="#string">string</a></td>
                  <td></td>
                  <td><p>A cryptographically generated value using `serialized_data` and a public key. </p></td>
                </tr>
              
                <tr>
                  <td>content_creator_pub_key</td>
                  <td><a href="#string">string</a></td>
                  <td></td>
                  <td><p>The public-key component used in the generation of the signature </p></td>
                </tr>
              
                <tr>
                  <td>content_creator_address</td>
                  <td><a href="#string">string</a></td>
                  <td></td>
                  <td><p>Derived from the same public key used to generate the signature </p></td>
                </tr>
              
                <tr>
                  <td>id</td>
                  <td><a href="#string">string</a></td>
                  <td></td>
                  <td><p>A secure hash of the data. See also [massa_hash::Hash] </p></td>
                </tr>
              
            </tbody>
          </table>

          

        
      

      
        <h3 id="massa.api.v1.BlockStatus">BlockStatus</h3>
        <p>Possible statuses for a block</p>
        <table class="enum-table">
          <thead>
            <tr><td>Name</td><td>Number</td><td>Description</td></tr>
          </thead>
          <tbody>
            
              <tr>
                <td>BLOCK_STATUS_UNSPECIFIED</td>
                <td>0</td>
                <td><p>Default enum value</p></td>
              </tr>
            
              <tr>
                <td>BLOCK_STATUS_IN_BLOCKCLIQUE</td>
                <td>1</td>
                <td><p>The block is in the greatest clique (and not final)</p></td>
              </tr>
            
              <tr>
                <td>BLOCK_STATUS_FINAL</td>
                <td>2</td>
                <td><p>The block is final</p></td>
              </tr>
            
              <tr>
                <td>BLOCK_STATUS_CANDIDATE</td>
                <td>3</td>
                <td><p>The block is candidate (active any clique but not final)</p></td>
              </tr>
            
              <tr>
                <td>BLOCK_STATUS_DISCARDED</td>
                <td>4</td>
                <td><p>The block is discarded</p></td>
              </tr>
            
          </tbody>
        </table>
      

      

      
    
      
      <div class="file-heading">
        <h2 id="common.proto">common.proto</h2><a href="#title">Top</a>
      </div>
      <p></p>

      
        <h3 id="massa.api.v1.BytesMapFieldEntry">BytesMapFieldEntry</h3>
        <p>BytesMapFieldEntry</p>

        
          <table class="field-table">
            <thead>
              <tr><td>Field</td><td>Type</td><td>Label</td><td>Description</td></tr>
            </thead>
            <tbody>
              
                <tr>
                  <td>key</td>
                  <td><a href="#bytes">bytes</a></td>
                  <td></td>
                  <td><p>bytes key </p></td>
                </tr>
              
                <tr>
                  <td>value</td>
                  <td><a href="#bytes">bytes</a></td>
                  <td></td>
                  <td><p>bytes key </p></td>
                </tr>
              
            </tbody>
          </table>

          

        
      
        <h3 id="massa.api.v1.SecureShare">SecureShare</h3>
        <p>Packages a type such that it can be securely sent and received in a trust-free network</p>

        
          <table class="field-table">
            <thead>
              <tr><td>Field</td><td>Type</td><td>Label</td><td>Description</td></tr>
            </thead>
            <tbody>
              
                <tr>
                  <td>serialized_data</td>
                  <td><a href="#bytes">bytes</a></td>
                  <td></td>
                  <td><p>Content in sharable, deserializable form. Is used in the secure verification protocols </p></td>
                </tr>
              
                <tr>
                  <td>signature</td>
                  <td><a href="#string">string</a></td>
                  <td></td>
                  <td><p>A cryptographically generated value using `serialized_data` and a public key. </p></td>
                </tr>
              
                <tr>
                  <td>content_creator_pub_key</td>
                  <td><a href="#string">string</a></td>
                  <td></td>
                  <td><p>The public-key component used in the generation of the signature </p></td>
                </tr>
              
                <tr>
                  <td>content_creator_address</td>
                  <td><a href="#string">string</a></td>
                  <td></td>
                  <td><p>Derived from the same public key used to generate the signature </p></td>
                </tr>
              
                <tr>
                  <td>id</td>
                  <td><a href="#string">string</a></td>
                  <td></td>
                  <td><p>A secure hash of the data. See also [massa_hash::Hash] </p></td>
                </tr>
              
            </tbody>
          </table>

          

        
      

      

      

      
    
      
      <div class="file-heading">
        <h2 id="endorsement.proto">endorsement.proto</h2><a href="#title">Top</a>
      </div>
      <p></p>

      
        <h3 id="massa.api.v1.Endorsement">Endorsement</h3>
        <p>An endorsement, as sent in the network</p>

        
          <table class="field-table">
            <thead>
              <tr><td>Field</td><td>Type</td><td>Label</td><td>Description</td></tr>
            </thead>
            <tbody>
              
                <tr>
                  <td>slot</td>
                  <td><a href="#massa.api.v1.Slot">Slot</a></td>
                  <td></td>
                  <td><p>Slot in which the endorsement can be included </p></td>
                </tr>
              
                <tr>
                  <td>index</td>
                  <td><a href="#fixed32">fixed32</a></td>
                  <td></td>
                  <td><p>Endorsement index inside the including block </p></td>
                </tr>
              
                <tr>
                  <td>endorsed_block</td>
                  <td><a href="#string">string</a></td>
                  <td></td>
                  <td><p>Hash of endorsed block
This is the parent in thread `self.slot.thread` of the block in which the endorsement is included </p></td>
                </tr>
              
            </tbody>
          </table>

          

        
      
        <h3 id="massa.api.v1.SignedEndorsement">SignedEndorsement</h3>
        <p>Signed endorsement</p>

        
          <table class="field-table">
            <thead>
              <tr><td>Field</td><td>Type</td><td>Label</td><td>Description</td></tr>
            </thead>
            <tbody>
              
                <tr>
                  <td>content</td>
                  <td><a href="#massa.api.v1.Endorsement">Endorsement</a></td>
                  <td></td>
                  <td><p>Endorsement </p></td>
                </tr>
              
                <tr>
                  <td>signature</td>
                  <td><a href="#string">string</a></td>
                  <td></td>
                  <td><p>A cryptographically generated value using `serialized_data` and a public key. </p></td>
                </tr>
              
                <tr>
                  <td>content_creator_pub_key</td>
                  <td><a href="#string">string</a></td>
                  <td></td>
                  <td><p>The public-key component used in the generation of the signature </p></td>
                </tr>
              
                <tr>
                  <td>content_creator_address</td>
                  <td><a href="#string">string</a></td>
                  <td></td>
                  <td><p>Derived from the same public key used to generate the signature </p></td>
                </tr>
              
                <tr>
                  <td>id</td>
                  <td><a href="#string">string</a></td>
                  <td></td>
                  <td><p>A secure hash of the data. See also [massa_hash::Hash] </p></td>
                </tr>
              
            </tbody>
          </table>

          

        
      

      

      

      
    
      
      <div class="file-heading">
        <h2 id="execution.proto">execution.proto</h2><a href="#title">Top</a>
      </div>
      <p></p>

      
        <h3 id="massa.api.v1.AsyncMessage">AsyncMessage</h3>
        <p>Asynchronous smart contract message</p>

        
          <table class="field-table">
            <thead>
              <tr><td>Field</td><td>Type</td><td>Label</td><td>Description</td></tr>
            </thead>
            <tbody>
              
                <tr>
                  <td>emission_slot</td>
                  <td><a href="#massa.api.v1.Slot">Slot</a></td>
                  <td></td>
                  <td><p>Slot at which the message was emitted </p></td>
                </tr>
              
                <tr>
                  <td>emission_index</td>
                  <td><a href="#fixed64">fixed64</a></td>
                  <td></td>
                  <td><p>Index of the emitted message within the `emission_slot`.
This is used for disambiguate the emission of multiple messages at the same slot. </p></td>
                </tr>
              
                <tr>
                  <td>sender</td>
                  <td><a href="#string">string</a></td>
                  <td></td>
                  <td><p>The address that sent the message </p></td>
                </tr>
              
                <tr>
                  <td>destination</td>
                  <td><a href="#string">string</a></td>
                  <td></td>
                  <td><p>The address towards which the message is being sent </p></td>
                </tr>
              
                <tr>
                  <td>handler</td>
                  <td><a href="#string">string</a></td>
                  <td></td>
                  <td><p>the handler function name within the destination address&#39; bytecode </p></td>
                </tr>
              
                <tr>
                  <td>max_gas</td>
                  <td><a href="#fixed64">fixed64</a></td>
                  <td></td>
                  <td><p>Maximum gas to use when processing the message </p></td>
                </tr>
              
                <tr>
                  <td>fee</td>
                  <td><a href="#fixed64">fixed64</a></td>
                  <td></td>
                  <td><p>Fee paid by the sender when the message is processed. </p></td>
                </tr>
              
                <tr>
                  <td>coins</td>
                  <td><a href="#fixed64">fixed64</a></td>
                  <td></td>
                  <td><p>Coins sent from the sender to the target address of the message.
Those coins are spent by the sender address when the message is sent,
and credited to the destination address when receiving the message.
In case of failure or discard, those coins are reimbursed to the sender. </p></td>
                </tr>
              
                <tr>
                  <td>validity_start</td>
                  <td><a href="#massa.api.v1.Slot">Slot</a></td>
                  <td></td>
                  <td><p>Slot at which the message starts being valid (bound included in the validity range) </p></td>
                </tr>
              
                <tr>
                  <td>validity_end</td>
                  <td><a href="#massa.api.v1.Slot">Slot</a></td>
                  <td></td>
                  <td><p>Slot at which the message stops being valid (bound not included in the validity range) </p></td>
                </tr>
              
                <tr>
                  <td>data</td>
                  <td><a href="#bytes">bytes</a></td>
                  <td></td>
                  <td><p>Raw payload data of the message </p></td>
                </tr>
              
                <tr>
                  <td>trigger</td>
                  <td><a href="#massa.api.v1.AsyncMessageTrigger">AsyncMessageTrigger</a></td>
                  <td></td>
                  <td><p>Trigger that define whenever a message can be executed </p></td>
                </tr>
              
                <tr>
                  <td>can_be_executed</td>
                  <td><a href="#bool">bool</a></td>
                  <td></td>
                  <td><p>Boolean that determine if the message can be executed. For messages without filter this boolean is always true.
For messages with filter, this boolean is true if the filter has been matched between `validity_start` and current slot. </p></td>
                </tr>
              
                <tr>
                  <td>hash</td>
                  <td><a href="#string">string</a></td>
                  <td></td>
                  <td><p>Hash of the message </p></td>
                </tr>
              
            </tbody>
          </table>

          

        
      
        <h3 id="massa.api.v1.AsyncMessageTrigger">AsyncMessageTrigger</h3>
        <p>Structure defining a trigger for an asynchronous message</p>

        
          <table class="field-table">
            <thead>
              <tr><td>Field</td><td>Type</td><td>Label</td><td>Description</td></tr>
            </thead>
            <tbody>
              
                <tr>
                  <td>address</td>
                  <td><a href="#string">string</a></td>
                  <td></td>
                  <td><p>Filter on the address </p></td>
                </tr>
              
                <tr>
                  <td>datastore_key</td>
                  <td><a href="#bytes">bytes</a></td>
                  <td>optional</td>
                  <td><p>Filter on the datastore key (optional) </p></td>
                </tr>
              
            </tbody>
          </table>

          

        
      
        <h3 id="massa.api.v1.AsyncPoolChangeEntry">AsyncPoolChangeEntry</h3>
        <p>AsyncPoolChange Entry</p>

        
          <table class="field-table">
            <thead>
              <tr><td>Field</td><td>Type</td><td>Label</td><td>Description</td></tr>
            </thead>
            <tbody>
              
                <tr>
                  <td>async_message_id</td>
                  <td><a href="#string">string</a></td>
                  <td></td>
                  <td><p>Async message id </p></td>
                </tr>
              
                <tr>
                  <td>value</td>
                  <td><a href="#massa.api.v1.AsyncPoolChangeValue">AsyncPoolChangeValue</a></td>
                  <td></td>
                  <td><p>AsyncPool message </p></td>
                </tr>
              
            </tbody>
          </table>

          

        
      
        <h3 id="massa.api.v1.AsyncPoolChangeValue">AsyncPoolChangeValue</h3>
        <p>AsyncPoolChangeValue</p>

        
          <table class="field-table">
            <thead>
              <tr><td>Field</td><td>Type</td><td>Label</td><td>Description</td></tr>
            </thead>
            <tbody>
              
                <tr>
                  <td>type</td>
                  <td><a href="#massa.api.v1.AsyncPoolChangeType">AsyncPoolChangeType</a></td>
                  <td></td>
                  <td><p>The type of the change </p></td>
                </tr>
              
                <tr>
                  <td>async_message</td>
                  <td><a href="#massa.api.v1.AsyncMessage">AsyncMessage</a></td>
                  <td></td>
                  <td><p>AsyncPool message </p></td>
                </tr>
              
            </tbody>
          </table>

          

        
      
        <h3 id="massa.api.v1.DenunciationBlockHeader">DenunciationBlockHeader</h3>
        <p>Variant for Block header denunciation index</p>

        
          <table class="field-table">
            <thead>
              <tr><td>Field</td><td>Type</td><td>Label</td><td>Description</td></tr>
            </thead>
            <tbody>
              
                <tr>
                  <td>slot</td>
                  <td><a href="#massa.api.v1.Slot">Slot</a></td>
                  <td></td>
                  <td><p>Denounciation slot </p></td>
                </tr>
              
            </tbody>
          </table>

          

        
      
        <h3 id="massa.api.v1.DenunciationEndorsement">DenunciationEndorsement</h3>
        <p>Variant for Endorsement denunciation index</p>

        
          <table class="field-table">
            <thead>
              <tr><td>Field</td><td>Type</td><td>Label</td><td>Description</td></tr>
            </thead>
            <tbody>
              
                <tr>
                  <td>slot</td>
                  <td><a href="#massa.api.v1.Slot">Slot</a></td>
                  <td></td>
                  <td><p>Denounciation slot </p></td>
                </tr>
              
                <tr>
                  <td>index</td>
                  <td><a href="#fixed32">fixed32</a></td>
                  <td></td>
                  <td><p>Denounciation index </p></td>
                </tr>
              
            </tbody>
          </table>

          

        
      
        <h3 id="massa.api.v1.DenunciationIndex">DenunciationIndex</h3>
        <p>Index for Denunciations in collections (e.g. like a HashMap...)</p>

        
          <table class="field-table">
            <thead>
              <tr><td>Field</td><td>Type</td><td>Label</td><td>Description</td></tr>
            </thead>
            <tbody>
              
                <tr>
                  <td>block_header</td>
                  <td><a href="#massa.api.v1.DenunciationBlockHeader">DenunciationBlockHeader</a></td>
                  <td></td>
                  <td><p>Denunciation block header </p></td>
                </tr>
              
                <tr>
                  <td>endorsement</td>
                  <td><a href="#massa.api.v1.DenunciationEndorsement">DenunciationEndorsement</a></td>
                  <td></td>
                  <td><p>Denunciation endorsement </p></td>
                </tr>
              
            </tbody>
          </table>

          

        
      
        <h3 id="massa.api.v1.ExecutedOpsChangeEntry">ExecutedOpsChangeEntry</h3>
        <p>ExecutedOpsChangeEntry</p>

        
          <table class="field-table">
            <thead>
              <tr><td>Field</td><td>Type</td><td>Label</td><td>Description</td></tr>
            </thead>
            <tbody>
              
                <tr>
                  <td>operation_id</td>
                  <td><a href="#string">string</a></td>
                  <td></td>
                  <td><p>OperationId </p></td>
                </tr>
              
                <tr>
                  <td>value</td>
                  <td><a href="#massa.api.v1.ExecutedOpsChangeValue">ExecutedOpsChangeValue</a></td>
                  <td></td>
                  <td><p>ExecutedOpsChangeValue </p></td>
                </tr>
              
            </tbody>
          </table>

          

        
      
        <h3 id="massa.api.v1.ExecutedOpsChangeValue">ExecutedOpsChangeValue</h3>
        <p>ExecutedOpsChangeValue</p>

        
          <table class="field-table">
            <thead>
              <tr><td>Field</td><td>Type</td><td>Label</td><td>Description</td></tr>
            </thead>
            <tbody>
              
                <tr>
                  <td>status</td>
                  <td><a href="#massa.api.v1.OperationExecutionStatus">OperationExecutionStatus</a></td>
                  <td>repeated</td>
                  <td><p>The status of the execution of the operation </p></td>
                </tr>
              
                <tr>
                  <td>slot</td>
                  <td><a href="#massa.api.v1.Slot">Slot</a></td>
                  <td></td>
                  <td><p>Slot until which the operation remains valid (included) </p></td>
                </tr>
              
            </tbody>
          </table>

          

        
      
        <h3 id="massa.api.v1.ExecutionOutput">ExecutionOutput</h3>
        <p>ExecutionOutput</p>

        
          <table class="field-table">
            <thead>
              <tr><td>Field</td><td>Type</td><td>Label</td><td>Description</td></tr>
            </thead>
            <tbody>
              
                <tr>
                  <td>slot</td>
                  <td><a href="#massa.api.v1.Slot">Slot</a></td>
                  <td></td>
                  <td><p>Slot </p></td>
                </tr>
              
                <tr>
                  <td>block_id</td>
                  <td><a href="#string">string</a></td>
                  <td>optional</td>
                  <td><p>Block id at that slot (optional) </p></td>
                </tr>
              
                <tr>
                  <td>events</td>
                  <td><a href="#massa.api.v1.ScExecutionEvent">ScExecutionEvent</a></td>
                  <td>repeated</td>
                  <td><p>Events emitted by the execution step </p></td>
                </tr>
              
                <tr>
                  <td>state_changes</td>
                  <td><a href="#massa.api.v1.StateChanges">StateChanges</a></td>
                  <td></td>
                  <td><p>State changes caused by the execution step </p></td>
                </tr>
              
            </tbody>
          </table>

          

        
      
        <h3 id="massa.api.v1.FinalizedExecutionOutput">FinalizedExecutionOutput</h3>
        <p>FinalizedExecutionOutput</p>

        
          <table class="field-table">
            <thead>
              <tr><td>Field</td><td>Type</td><td>Label</td><td>Description</td></tr>
            </thead>
            <tbody>
              
                <tr>
                  <td>slot</td>
                  <td><a href="#massa.api.v1.Slot">Slot</a></td>
                  <td></td>
                  <td><p>Slot </p></td>
                </tr>
              
            </tbody>
          </table>

          

        
      
        <h3 id="massa.api.v1.LedgerChangeEntry">LedgerChangeEntry</h3>
        <p>LedgerChangeEntry</p>

        
          <table class="field-table">
            <thead>
              <tr><td>Field</td><td>Type</td><td>Label</td><td>Description</td></tr>
            </thead>
            <tbody>
              
                <tr>
                  <td>address</td>
                  <td><a href="#string">string</a></td>
                  <td></td>
                  <td><p>Address </p></td>
                </tr>
              
                <tr>
                  <td>value</td>
                  <td><a href="#massa.api.v1.LedgerChangeValue">LedgerChangeValue</a></td>
                  <td></td>
                  <td><p>Ledger message </p></td>
                </tr>
              
            </tbody>
          </table>

          

        
      
        <h3 id="massa.api.v1.LedgerChangeValue">LedgerChangeValue</h3>
        <p>LedgerChangeValue</p>

        
          <table class="field-table">
            <thead>
              <tr><td>Field</td><td>Type</td><td>Label</td><td>Description</td></tr>
            </thead>
            <tbody>
              
                <tr>
                  <td>type</td>
                  <td><a href="#massa.api.v1.LedgerChangeType">LedgerChangeType</a></td>
                  <td></td>
                  <td><p>The type of the change </p></td>
                </tr>
              
                <tr>
                  <td>created_entry</td>
                  <td><a href="#massa.api.v1.LedgerEntry">LedgerEntry</a></td>
                  <td></td>
                  <td><p>Created ledger entry </p></td>
                </tr>
              
                <tr>
                  <td>updated_entry</td>
                  <td><a href="#massa.api.v1.LedgerEntryUpdate">LedgerEntryUpdate</a></td>
                  <td></td>
                  <td><p>Update ledger entry </p></td>
                </tr>
              
            </tbody>
          </table>

          

        
      
        <h3 id="massa.api.v1.LedgerEntry">LedgerEntry</h3>
        <p>An entry associated to an address in the `FinalLedger`</p>

        
          <table class="field-table">
            <thead>
              <tr><td>Field</td><td>Type</td><td>Label</td><td>Description</td></tr>
            </thead>
            <tbody>
              
                <tr>
                  <td>balance</td>
                  <td><a href="#fixed64">fixed64</a></td>
                  <td></td>
                  <td><p>The balance of that entry </p></td>
                </tr>
              
                <tr>
                  <td>bytecode</td>
                  <td><a href="#bytes">bytes</a></td>
                  <td></td>
                  <td><p>Executable bytecode </p></td>
                </tr>
              
                <tr>
                  <td>entries</td>
                  <td><a href="#massa.api.v1.BytesMapFieldEntry">BytesMapFieldEntry</a></td>
                  <td>repeated</td>
                  <td><p>A key-value store associating a hash to arbitrary bytes </p></td>
                </tr>
              
            </tbody>
          </table>

          

        
      
        <h3 id="massa.api.v1.LedgerEntryUpdate">LedgerEntryUpdate</h3>
        <p>Represents an update to one or more fields of a `LedgerEntry`</p>

        
          <table class="field-table">
            <thead>
              <tr><td>Field</td><td>Type</td><td>Label</td><td>Description</td></tr>
            </thead>
            <tbody>
              
                <tr>
                  <td>balance</td>
                  <td><a href="#massa.api.v1.SetOrKeepBalance">SetOrKeepBalance</a></td>
                  <td></td>
                  <td><p>Change the balance </p></td>
                </tr>
              
                <tr>
                  <td>bytecode</td>
                  <td><a href="#massa.api.v1.SetOrKeepBytecode">SetOrKeepBytecode</a></td>
                  <td></td>
                  <td><p>Change the executable bytecode </p></td>
                </tr>
              
                <tr>
                  <td>datastore</td>
                  <td><a href="#massa.api.v1.SetOrDeleteDatastoreEntry">SetOrDeleteDatastoreEntry</a></td>
                  <td>repeated</td>
                  <td><p>Change datastore entries </p></td>
                </tr>
              
            </tbody>
          </table>

          

        
      
        <h3 id="massa.api.v1.ScExecutionEvent">ScExecutionEvent</h3>
        <p>ScExecutionEvent</p>

        
          <table class="field-table">
            <thead>
              <tr><td>Field</td><td>Type</td><td>Label</td><td>Description</td></tr>
            </thead>
            <tbody>
              
                <tr>
                  <td>context</td>
                  <td><a href="#massa.api.v1.ScExecutionEventContext">ScExecutionEventContext</a></td>
                  <td></td>
                  <td><p>Sc execution context </p></td>
                </tr>
              
                <tr>
                  <td>data</td>
                  <td><a href="#string">string</a></td>
                  <td></td>
                  <td><p>json data string </p></td>
                </tr>
              
            </tbody>
          </table>

          

        
      
        <h3 id="massa.api.v1.ScExecutionEventContext">ScExecutionEventContext</h3>
        <p>ScExecutionEvent context</p>

        
          <table class="field-table">
            <thead>
              <tr><td>Field</td><td>Type</td><td>Label</td><td>Description</td></tr>
            </thead>
            <tbody>
              
                <tr>
                  <td>id</td>
                  <td><a href="#string">string</a></td>
                  <td></td>
                  <td><p>base58 encoded slot(period &#43; thread) &#43; index_in_slot </p></td>
                </tr>
              
                <tr>
                  <td>origin_slot</td>
                  <td><a href="#massa.api.v1.Slot">Slot</a></td>
                  <td></td>
                  <td><p>When was it generated </p></td>
                </tr>
              
                <tr>
                  <td>block_id</td>
                  <td><a href="#string">string</a></td>
                  <td>optional</td>
                  <td><p>Block id if there was a block at that slot (optional) </p></td>
                </tr>
              
                <tr>
                  <td>index_in_slot</td>
                  <td><a href="#fixed64">fixed64</a></td>
                  <td></td>
                  <td><p>Index of the event in the slot </p></td>
                </tr>
              
                <tr>
                  <td>call_stack</td>
                  <td><a href="#string">string</a></td>
                  <td>repeated</td>
                  <td><p>Call stack addresses. most recent at the end </p></td>
                </tr>
              
                <tr>
                  <td>origin_operation_id</td>
                  <td><a href="#string">string</a></td>
                  <td>optional</td>
                  <td><p>Origin operation id (optional) </p></td>
                </tr>
              
                <tr>
                  <td>status</td>
                  <td><a href="#massa.api.v1.ScExecutionEventStatus">ScExecutionEventStatus</a></td>
                  <td>repeated</td>
                  <td><p>Status </p></td>
                </tr>
              
            </tbody>
          </table>

          

        
      
        <h3 id="massa.api.v1.SetOrDeleteDatastoreEntry">SetOrDeleteDatastoreEntry</h3>
        <p>Set or Delete DatastoreEntry</p>

        
          <table class="field-table">
            <thead>
              <tr><td>Field</td><td>Type</td><td>Label</td><td>Description</td></tr>
            </thead>
            <tbody>
              
                <tr>
                  <td>type</td>
                  <td><a href="#massa.api.v1.SetOrDeleteType">SetOrDeleteType</a></td>
                  <td></td>
                  <td><p>The type of the change </p></td>
                </tr>
              
                <tr>
                  <td>datastore_entry</td>
                  <td><a href="#massa.api.v1.BytesMapFieldEntry">BytesMapFieldEntry</a></td>
                  <td>optional</td>
                  <td><p>The balance of that entry (optioal) </p></td>
                </tr>
              
            </tbody>
          </table>

          

        
      
        <h3 id="massa.api.v1.SetOrKeepBalance">SetOrKeepBalance</h3>
        <p>Set or Keep Balance</p>

        
          <table class="field-table">
            <thead>
              <tr><td>Field</td><td>Type</td><td>Label</td><td>Description</td></tr>
            </thead>
            <tbody>
              
                <tr>
                  <td>type</td>
                  <td><a href="#massa.api.v1.SetOrKeepType">SetOrKeepType</a></td>
                  <td></td>
                  <td><p>The type of the change </p></td>
                </tr>
              
                <tr>
                  <td>balance</td>
                  <td><a href="#fixed64">fixed64</a></td>
                  <td>optional</td>
                  <td><p>The balance of that entry (optional) </p></td>
                </tr>
              
            </tbody>
          </table>

          

        
      
        <h3 id="massa.api.v1.SetOrKeepBytecode">SetOrKeepBytecode</h3>
        <p>Set or Keep Bytecode</p>

        
          <table class="field-table">
            <thead>
              <tr><td>Field</td><td>Type</td><td>Label</td><td>Description</td></tr>
            </thead>
            <tbody>
              
                <tr>
                  <td>type</td>
                  <td><a href="#massa.api.v1.SetOrKeepType">SetOrKeepType</a></td>
                  <td></td>
                  <td><p>The type of the change </p></td>
                </tr>
              
                <tr>
                  <td>bytecode</td>
                  <td><a href="#bytes">bytes</a></td>
                  <td>optional</td>
                  <td><p>Executable bytecode (optional) </p></td>
                </tr>
              
            </tbody>
          </table>

          

        
      
        <h3 id="massa.api.v1.SlotExecutionOutput">SlotExecutionOutput</h3>
        <p>SlotExecutionOutput</p>

        
          <table class="field-table">
            <thead>
              <tr><td>Field</td><td>Type</td><td>Label</td><td>Description</td></tr>
            </thead>
            <tbody>
              
                <tr>
                  <td>status</td>
                  <td><a href="#massa.api.v1.ExecutionOutputStatus">ExecutionOutputStatus</a></td>
                  <td>repeated</td>
                  <td><p>Status </p></td>
<<<<<<< HEAD
=======
                </tr>
              
                <tr>
                  <td>execution_output</td>
                  <td><a href="#massa.api.v1.ExecutionOutput">ExecutionOutput</a></td>
                  <td></td>
                  <td><p>Executed slot output </p></td>
>>>>>>> 5b0654fb
                </tr>
              
            </tbody>
          </table>

          

        
      
        <h3 id="massa.api.v1.StateChanges">StateChanges</h3>
        <p>StateChanges</p>

        
          <table class="field-table">
            <thead>
              <tr><td>Field</td><td>Type</td><td>Label</td><td>Description</td></tr>
            </thead>
            <tbody>
              
                <tr>
<<<<<<< HEAD
                  <td>execution_output</td>
                  <td><a href="#massa.api.v1.ExecutionOutput">ExecutionOutput</a></td>
                  <td></td>
                  <td><p>Executed slot output </p></td>
=======
                  <td>ledger_changes</td>
                  <td><a href="#massa.api.v1.LedgerChangeEntry">LedgerChangeEntry</a></td>
                  <td>repeated</td>
                  <td><p>Ledger changes </p></td>
                </tr>
              
                <tr>
                  <td>async_pool_changes</td>
                  <td><a href="#massa.api.v1.AsyncPoolChangeEntry">AsyncPoolChangeEntry</a></td>
                  <td>repeated</td>
                  <td><p>Asynchronous pool changes </p></td>
                </tr>
              
                <tr>
                  <td>executed_ops_changes</td>
                  <td><a href="#massa.api.v1.ExecutedOpsChangeEntry">ExecutedOpsChangeEntry</a></td>
                  <td>repeated</td>
                  <td><p>Executed operations changes </p></td>
                </tr>
              
                <tr>
                  <td>executed_denunciations_changes</td>
                  <td><a href="#massa.api.v1.DenunciationIndex">DenunciationIndex</a></td>
                  <td>repeated</td>
                  <td><p>Executed denunciations changes </p></td>
>>>>>>> 5b0654fb
                </tr>
              
            </tbody>
          </table>

          

        
      

      
<<<<<<< HEAD
        <h3 id="massa.api.v1.ExecutionOutputStatus">ExecutionOutputStatus</h3>
        <p>ExecutionOutputStatus type enum</p>
=======
        <h3 id="massa.api.v1.AsyncPoolChangeType">AsyncPoolChangeType</h3>
        <p>AsyncPoolChangeType type enum</p>
        <table class="enum-table">
          <thead>
            <tr><td>Name</td><td>Number</td><td>Description</td></tr>
          </thead>
          <tbody>
            
              <tr>
                <td>ASYNC_POOL_CHANGE_TYPE_UNSPECIFIED</td>
                <td>0</td>
                <td><p>Default enum value</p></td>
              </tr>
            
              <tr>
                <td>ASYNC_POOL_CHANGE_TYPE_ADD</td>
                <td>1</td>
                <td><p>Add type</p></td>
              </tr>
            
              <tr>
                <td>ASYNC_POOL_CHANGE_TYPE_ACTIVATE</td>
                <td>2</td>
                <td><p>Activate only type</p></td>
              </tr>
            
              <tr>
                <td>ASYNC_POOL_CHANGE_TYPE_DELETE</td>
                <td>3</td>
                <td><p>Delete only type</p></td>
              </tr>
            
          </tbody>
        </table>
      
        <h3 id="massa.api.v1.ExecutionOutputStatus">ExecutionOutputStatus</h3>
        <p>ExecutionOutputStatus type enum</p>
        <table class="enum-table">
          <thead>
            <tr><td>Name</td><td>Number</td><td>Description</td></tr>
          </thead>
          <tbody>
            
              <tr>
                <td>EXECUTION_OUTPUT_STATUS_UNSPECIFIED</td>
                <td>0</td>
                <td><p>Default enum value</p></td>
              </tr>
            
              <tr>
                <td>EXECUTION_OUTPUT_STATUS_CANDIDATE</td>
                <td>1</td>
                <td><p>Candidate status</p></td>
              </tr>
            
              <tr>
                <td>EXECUTION_OUTPUT_STATUS_FINAL</td>
                <td>2</td>
                <td><p>Final status</p></td>
              </tr>
            
          </tbody>
        </table>
      
        <h3 id="massa.api.v1.LedgerChangeType">LedgerChangeType</h3>
        <p>LedgerChangeType type enum</p>
        <table class="enum-table">
          <thead>
            <tr><td>Name</td><td>Number</td><td>Description</td></tr>
          </thead>
          <tbody>
            
              <tr>
                <td>LEDGER_CHANGE_TYPE_UNSPECIFIED</td>
                <td>0</td>
                <td><p>Default enum value</p></td>
              </tr>
            
              <tr>
                <td>LEDGER_CHANGE_TYPE_SET</td>
                <td>1</td>
                <td><p>Set type</p></td>
              </tr>
            
              <tr>
                <td>LEDGER_CHANGE_TYPE_UPDATE</td>
                <td>2</td>
                <td><p>Update type</p></td>
              </tr>
            
              <tr>
                <td>LEDGER_CHANGE_TYPE_DELETE</td>
                <td>3</td>
                <td><p>Delete type</p></td>
              </tr>
            
          </tbody>
        </table>
      
        <h3 id="massa.api.v1.OperationExecutionStatus">OperationExecutionStatus</h3>
        <p>OperationExecutionStatus type enum</p>
        <table class="enum-table">
          <thead>
            <tr><td>Name</td><td>Number</td><td>Description</td></tr>
          </thead>
          <tbody>
            
              <tr>
                <td>OPERATION_EXECUTION_STATUS_UNSPECIFIED</td>
                <td>0</td>
                <td><p>Default enum value</p></td>
              </tr>
            
              <tr>
                <td>OPERATION_EXECUTION_STATUS_SUCCESS</td>
                <td>1</td>
                <td><p>Success status</p></td>
              </tr>
            
              <tr>
                <td>OPERATION_EXECUTION_STATUS_FAILED</td>
                <td>2</td>
                <td><p>Failed only status</p></td>
              </tr>
            
          </tbody>
        </table>
      
        <h3 id="massa.api.v1.ScExecutionEventStatus">ScExecutionEventStatus</h3>
        <p>ScExecutionEventStatus type enum</p>
>>>>>>> 5b0654fb
        <table class="enum-table">
          <thead>
            <tr><td>Name</td><td>Number</td><td>Description</td></tr>
          </thead>
          <tbody>
            
              <tr>
                <td>EXECUTION_OUTPUT_STATUS_UNSPECIFIED</td>
                <td>0</td>
                <td><p>Default enum value</p></td>
              </tr>
            
              <tr>
                <td>EXECUTION_OUTPUT_STATUS_CANDIDATE</td>
                <td>1</td>
                <td><p>Candidate status</p></td>
              </tr>
            
              <tr>
                <td>EXECUTION_OUTPUT_STATUS_FINAL</td>
                <td>2</td>
                <td><p>Final status</p></td>
              </tr>
            
          </tbody>
        </table>
      
<<<<<<< HEAD
        <h3 id="massa.api.v1.ScExecutionEventStatus">ScExecutionEventStatus</h3>
        <p>ScExecutionEventStatus type enum</p>
=======
        <h3 id="massa.api.v1.SetOrDeleteType">SetOrDeleteType</h3>
        <p>SetOrDeleteType type enum</p>
>>>>>>> 5b0654fb
        <table class="enum-table">
          <thead>
            <tr><td>Name</td><td>Number</td><td>Description</td></tr>
          </thead>
          <tbody>
            
              <tr>
<<<<<<< HEAD
                <td>SC_EXECUTION_EVENT_STATUS_UNSPECIFIED</td>
=======
                <td>SET_OR_DELETE_TYPE_UNSPECIFIED</td>
>>>>>>> 5b0654fb
                <td>0</td>
                <td><p>Default enum value</p></td>
              </tr>
            
              <tr>
<<<<<<< HEAD
                <td>SC_EXECUTION_EVENT_STATUS_FINAL</td>
=======
                <td>SET_OR_DELETE_TYPE_SET</td>
>>>>>>> 5b0654fb
                <td>1</td>
                <td><p>Sets a new absolute value</p></td>
              </tr>
            
              <tr>
<<<<<<< HEAD
                <td>SC_EXECUTION_EVENT_STATUS_READ_ONLY</td>
=======
                <td>SET_OR_DELETE_TYPE_DELETE</td>
>>>>>>> 5b0654fb
                <td>2</td>
                <td><p>Deletes the existing value</p></td>
              </tr>
            
          </tbody>
        </table>
      
        <h3 id="massa.api.v1.SetOrKeepType">SetOrKeepType</h3>
        <p>SetOrKeepType type enum</p>
        <table class="enum-table">
          <thead>
            <tr><td>Name</td><td>Number</td><td>Description</td></tr>
          </thead>
          <tbody>
            
              <tr>
                <td>SET_OR_KEEP_TYPE_UNSPECIFIED</td>
                <td>0</td>
                <td><p>Default enum value</p></td>
              </tr>
            
              <tr>
                <td>SET_OR_KEEP_TYPE_SET</td>
                <td>1</td>
                <td><p>Sets a new absolute value</p></td>
              </tr>
            
              <tr>
                <td>SET_OR_KEEP_TYPE_KEEP</td>
                <td>2</td>
                <td><p>Keeps the existing value</p></td>
              </tr>
            
              <tr>
                <td>SC_EXECUTION_EVENT_STATUS_FAILURE</td>
                <td>3</td>
                <td><p>Failure status</p></td>
              </tr>
            
          </tbody>
        </table>
      

      

      
    
      
      <div class="file-heading">
        <h2 id="operation.proto">operation.proto</h2><a href="#title">Top</a>
      </div>
      <p></p>

      
        <h3 id="massa.api.v1.CallSC">CallSC</h3>
        <p>Calls an exported function from a stored smart contract</p>

        
          <table class="field-table">
            <thead>
              <tr><td>Field</td><td>Type</td><td>Label</td><td>Description</td></tr>
            </thead>
            <tbody>
              
                <tr>
                  <td>target_addr</td>
                  <td><a href="#string">string</a></td>
                  <td></td>
                  <td><p>Target smart contract address </p></td>
                </tr>
              
                <tr>
                  <td>target_func</td>
                  <td><a href="#string">string</a></td>
                  <td></td>
                  <td><p>Target function name. No function is called if empty </p></td>
                </tr>
              
                <tr>
                  <td>param</td>
                  <td><a href="#bytes">bytes</a></td>
                  <td></td>
                  <td><p>Parameter to pass to the target function </p></td>
                </tr>
              
                <tr>
                  <td>max_gas</td>
                  <td><a href="#fixed64">fixed64</a></td>
                  <td></td>
                  <td><p>The maximum amount of gas that the execution of the contract is allowed to cost </p></td>
                </tr>
              
                <tr>
                  <td>coins</td>
                  <td><a href="#fixed64">fixed64</a></td>
                  <td></td>
                  <td><p>Extra coins that are spent from the caller&#39;s balance and transferred to the target </p></td>
                </tr>
              
            </tbody>
          </table>

          

        
      
        <h3 id="massa.api.v1.ExecuteSC">ExecuteSC</h3>
        <p>Execute a smart contract</p>

        
          <table class="field-table">
            <thead>
              <tr><td>Field</td><td>Type</td><td>Label</td><td>Description</td></tr>
            </thead>
            <tbody>
              
                <tr>
                  <td>data</td>
                  <td><a href="#bytes">bytes</a></td>
                  <td></td>
                  <td><p>Smart contract bytecode. </p></td>
                </tr>
              
                <tr>
                  <td>max_coins</td>
                  <td><a href="#fixed64">fixed64</a></td>
                  <td></td>
                  <td><p>The maximum of coins that could be spent by the operation sender </p></td>
                </tr>
              
                <tr>
                  <td>max_gas</td>
                  <td><a href="#fixed64">fixed64</a></td>
                  <td></td>
                  <td><p>The maximum amount of gas that the execution of the contract is allowed to cost </p></td>
                </tr>
              
                <tr>
                  <td>datastore</td>
                  <td><a href="#massa.api.v1.BytesMapFieldEntry">BytesMapFieldEntry</a></td>
                  <td>repeated</td>
                  <td><p>A key-value store associating a hash to arbitrary bytes </p></td>
                </tr>
              
            </tbody>
          </table>

          

        
      
        <h3 id="massa.api.v1.Operation">Operation</h3>
        <p>The operation as sent in the network</p>

        
          <table class="field-table">
            <thead>
              <tr><td>Field</td><td>Type</td><td>Label</td><td>Description</td></tr>
            </thead>
            <tbody>
              
                <tr>
                  <td>fee</td>
                  <td><a href="#fixed64">fixed64</a></td>
                  <td></td>
                  <td><p>The fee they have decided for this operation </p></td>
                </tr>
              
                <tr>
                  <td>expire_period</td>
                  <td><a href="#fixed64">fixed64</a></td>
                  <td></td>
                  <td><p>After `expire_period` slot the operation won&#39;t be included in a block </p></td>
                </tr>
              
                <tr>
                  <td>op</td>
                  <td><a href="#massa.api.v1.OperationType">OperationType</a></td>
                  <td></td>
                  <td><p>The type specific operation part </p></td>
                </tr>
              
            </tbody>
          </table>

          

        
      
        <h3 id="massa.api.v1.OperationType">OperationType</h3>
        <p>Type specific operation content</p>

        
          <table class="field-table">
            <thead>
              <tr><td>Field</td><td>Type</td><td>Label</td><td>Description</td></tr>
            </thead>
            <tbody>
              
                <tr>
                  <td>transaction</td>
                  <td><a href="#massa.api.v1.Transaction">Transaction</a></td>
                  <td></td>
                  <td><p>Transfer coins from sender to recipient </p></td>
                </tr>
              
                <tr>
                  <td>roll_buy</td>
                  <td><a href="#massa.api.v1.RollBuy">RollBuy</a></td>
                  <td></td>
                  <td><p>The sender buys `roll_count` rolls. Roll price is defined in configuration </p></td>
                </tr>
              
                <tr>
                  <td>roll_sell</td>
                  <td><a href="#massa.api.v1.RollSell">RollSell</a></td>
                  <td></td>
                  <td><p>The sender sells `roll_count` rolls. Roll price is defined in configuration </p></td>
                </tr>
              
                <tr>
                  <td>execut_sc</td>
                  <td><a href="#massa.api.v1.ExecuteSC">ExecuteSC</a></td>
                  <td></td>
                  <td><p>Execute a smart contract </p></td>
                </tr>
              
                <tr>
                  <td>call_sc</td>
                  <td><a href="#massa.api.v1.CallSC">CallSC</a></td>
                  <td></td>
                  <td><p>Calls an exported function from a stored smart contract </p></td>
                </tr>
              
            </tbody>
          </table>

          

        
      
        <h3 id="massa.api.v1.OperationWrapper">OperationWrapper</h3>
        <p>A wrapper around an operation with its metadata</p>

        
          <table class="field-table">
            <thead>
              <tr><td>Field</td><td>Type</td><td>Label</td><td>Description</td></tr>
            </thead>
            <tbody>
              
                <tr>
                  <td>id</td>
                  <td><a href="#string">string</a></td>
                  <td></td>
                  <td><p>The unique ID of the operation. </p></td>
                </tr>
              
                <tr>
                  <td>block_ids</td>
                  <td><a href="#string">string</a></td>
                  <td>repeated</td>
                  <td><p>The IDs of the blocks in which the operation appears </p></td>
                </tr>
              
                <tr>
                  <td>thread</td>
                  <td><a href="#fixed32">fixed32</a></td>
                  <td></td>
                  <td><p>The thread in which the operation can be included </p></td>
                </tr>
              
                <tr>
                  <td>operation</td>
                  <td><a href="#massa.api.v1.SignedOperation">SignedOperation</a></td>
                  <td></td>
                  <td><p>The operation object itself </p></td>
                </tr>
              
                <tr>
                  <td>status</td>
                  <td><a href="#massa.api.v1.OperationStatus">OperationStatus</a></td>
                  <td>repeated</td>
                  <td><p>The execution statuses of the operation </p></td>
                </tr>
              
            </tbody>
          </table>

          

        
      
        <h3 id="massa.api.v1.RollBuy">RollBuy</h3>
        <p>The sender buys `roll_count` rolls. Roll price is defined in configuration</p>

        
          <table class="field-table">
            <thead>
              <tr><td>Field</td><td>Type</td><td>Label</td><td>Description</td></tr>
            </thead>
            <tbody>
              
                <tr>
                  <td>roll_count</td>
                  <td><a href="#fixed64">fixed64</a></td>
                  <td></td>
                  <td><p>Roll count </p></td>
                </tr>
              
            </tbody>
          </table>

          

        
      
        <h3 id="massa.api.v1.RollSell">RollSell</h3>
        <p>The sender sells `roll_count` rolls. Roll price is defined in configuration</p>

        
          <table class="field-table">
            <thead>
              <tr><td>Field</td><td>Type</td><td>Label</td><td>Description</td></tr>
            </thead>
            <tbody>
              
                <tr>
                  <td>roll_count</td>
                  <td><a href="#fixed64">fixed64</a></td>
                  <td></td>
                  <td><p>Roll count </p></td>
                </tr>
              
            </tbody>
          </table>

          

        
      
        <h3 id="massa.api.v1.SignedOperation">SignedOperation</h3>
        <p>Signed operation</p>

        
          <table class="field-table">
            <thead>
              <tr><td>Field</td><td>Type</td><td>Label</td><td>Description</td></tr>
            </thead>
            <tbody>
              
                <tr>
                  <td>content</td>
                  <td><a href="#massa.api.v1.Operation">Operation</a></td>
                  <td></td>
                  <td><p>Operation </p></td>
                </tr>
              
                <tr>
                  <td>signature</td>
                  <td><a href="#string">string</a></td>
                  <td></td>
                  <td><p>A cryptographically generated value using `serialized_data` and a public key. </p></td>
                </tr>
              
                <tr>
                  <td>content_creator_pub_key</td>
                  <td><a href="#string">string</a></td>
                  <td></td>
                  <td><p>The public-key component used in the generation of the signature </p></td>
                </tr>
              
                <tr>
                  <td>content_creator_address</td>
                  <td><a href="#string">string</a></td>
                  <td></td>
                  <td><p>Derived from the same public key used to generate the signature </p></td>
                </tr>
              
                <tr>
                  <td>id</td>
                  <td><a href="#string">string</a></td>
                  <td></td>
                  <td><p>A secure hash of the data. See also [massa_hash::Hash] </p></td>
                </tr>
              
            </tbody>
          </table>

          

        
      
        <h3 id="massa.api.v1.Transaction">Transaction</h3>
        <p>Transfer coins from sender to recipient</p>

        
          <table class="field-table">
            <thead>
              <tr><td>Field</td><td>Type</td><td>Label</td><td>Description</td></tr>
            </thead>
            <tbody>
              
                <tr>
                  <td>recipient_address</td>
                  <td><a href="#string">string</a></td>
                  <td></td>
                  <td><p>Recipient address </p></td>
                </tr>
              
                <tr>
                  <td>amount</td>
                  <td><a href="#fixed64">fixed64</a></td>
                  <td></td>
                  <td><p>Amount </p></td>
                </tr>
              
            </tbody>
          </table>

          

        
      

      
        <h3 id="massa.api.v1.OperationStatus">OperationStatus</h3>
        <p>Possible statuses for an operation</p>
        <table class="enum-table">
          <thead>
            <tr><td>Name</td><td>Number</td><td>Description</td></tr>
          </thead>
          <tbody>
            
              <tr>
                <td>OPERATION_STATUS_UNSPECIFIED</td>
                <td>0</td>
                <td><p>Default enum value</p></td>
              </tr>
            
              <tr>
                <td>OPERATION_STATUS_PENDING</td>
                <td>1</td>
                <td><p>The operation is still pending</p></td>
              </tr>
            
              <tr>
                <td>OPERATION_STATUS_FINAL</td>
                <td>2</td>
                <td><p>The operation is final</p></td>
              </tr>
            
              <tr>
                <td>OPERATION_STATUS_SUCCESS</td>
                <td>3</td>
                <td><p>The operation was executed successfully</p></td>
              </tr>
            
              <tr>
                <td>OPERATION_STATUS_FAILURE</td>
                <td>4</td>
                <td><p>The operation failed to execute</p></td>
              </tr>
            
              <tr>
                <td>OPERATION_STATUS_UNKNOWN</td>
                <td>5</td>
                <td><p>The status of the operation is unknown</p></td>
              </tr>
            
          </tbody>
        </table>
      

      

      
    
      
      <div class="file-heading">
        <h2 id="slot.proto">slot.proto</h2><a href="#title">Top</a>
      </div>
      <p></p>

      
        <h3 id="massa.api.v1.IndexedSlot">IndexedSlot</h3>
        <p>When an address is drawn to create an endorsement it is selected for a specific index</p>

        
          <table class="field-table">
            <thead>
              <tr><td>Field</td><td>Type</td><td>Label</td><td>Description</td></tr>
            </thead>
            <tbody>
              
                <tr>
                  <td>slot</td>
                  <td><a href="#massa.api.v1.Slot">Slot</a></td>
                  <td></td>
                  <td><p>Slot </p></td>
                </tr>
              
                <tr>
                  <td>index</td>
                  <td><a href="#fixed64">fixed64</a></td>
                  <td></td>
                  <td><p>Endorsement index in the slot </p></td>
                </tr>
              
            </tbody>
          </table>

          

        
      
        <h3 id="massa.api.v1.Slot">Slot</h3>
        <p>A point in time where a block is expected</p>

        
          <table class="field-table">
            <thead>
              <tr><td>Field</td><td>Type</td><td>Label</td><td>Description</td></tr>
            </thead>
            <tbody>
              
                <tr>
                  <td>period</td>
                  <td><a href="#fixed64">fixed64</a></td>
                  <td></td>
                  <td><p>Period </p></td>
                </tr>
              
                <tr>
                  <td>thread</td>
                  <td><a href="#fixed32">fixed32</a></td>
                  <td></td>
                  <td><p>Thread </p></td>
                </tr>
              
            </tbody>
          </table>

          

        
      

      

      

      
    

    <h2 id="scalar-value-types">Scalar Value Types</h2>
    <table class="scalar-value-types-table">
      <thead>
        <tr><td>.proto Type</td><td>Notes</td><td>C++</td><td>Java</td><td>Python</td><td>Go</td><td>C#</td><td>PHP</td><td>Ruby</td></tr>
      </thead>
      <tbody>
        
          <tr id="double">
            <td>double</td>
            <td></td>
            <td>double</td>
            <td>double</td>
            <td>float</td>
            <td>float64</td>
            <td>double</td>
            <td>float</td>
            <td>Float</td>
          </tr>
        
          <tr id="float">
            <td>float</td>
            <td></td>
            <td>float</td>
            <td>float</td>
            <td>float</td>
            <td>float32</td>
            <td>float</td>
            <td>float</td>
            <td>Float</td>
          </tr>
        
          <tr id="int32">
            <td>int32</td>
            <td>Uses variable-length encoding. Inefficient for encoding negative numbers – if your field is likely to have negative values, use sint32 instead.</td>
            <td>int32</td>
            <td>int</td>
            <td>int</td>
            <td>int32</td>
            <td>int</td>
            <td>integer</td>
            <td>Bignum or Fixnum (as required)</td>
          </tr>
        
          <tr id="int64">
            <td>int64</td>
            <td>Uses variable-length encoding. Inefficient for encoding negative numbers – if your field is likely to have negative values, use sint64 instead.</td>
            <td>int64</td>
            <td>long</td>
            <td>int/long</td>
            <td>int64</td>
            <td>long</td>
            <td>integer/string</td>
            <td>Bignum</td>
          </tr>
        
          <tr id="uint32">
            <td>uint32</td>
            <td>Uses variable-length encoding.</td>
            <td>uint32</td>
            <td>int</td>
            <td>int/long</td>
            <td>uint32</td>
            <td>uint</td>
            <td>integer</td>
            <td>Bignum or Fixnum (as required)</td>
          </tr>
        
          <tr id="uint64">
            <td>uint64</td>
            <td>Uses variable-length encoding.</td>
            <td>uint64</td>
            <td>long</td>
            <td>int/long</td>
            <td>uint64</td>
            <td>ulong</td>
            <td>integer/string</td>
            <td>Bignum or Fixnum (as required)</td>
          </tr>
        
          <tr id="sint32">
            <td>sint32</td>
            <td>Uses variable-length encoding. Signed int value. These more efficiently encode negative numbers than regular int32s.</td>
            <td>int32</td>
            <td>int</td>
            <td>int</td>
            <td>int32</td>
            <td>int</td>
            <td>integer</td>
            <td>Bignum or Fixnum (as required)</td>
          </tr>
        
          <tr id="sint64">
            <td>sint64</td>
            <td>Uses variable-length encoding. Signed int value. These more efficiently encode negative numbers than regular int64s.</td>
            <td>int64</td>
            <td>long</td>
            <td>int/long</td>
            <td>int64</td>
            <td>long</td>
            <td>integer/string</td>
            <td>Bignum</td>
          </tr>
        
          <tr id="fixed32">
            <td>fixed32</td>
            <td>Always four bytes. More efficient than uint32 if values are often greater than 2^28.</td>
            <td>uint32</td>
            <td>int</td>
            <td>int</td>
            <td>uint32</td>
            <td>uint</td>
            <td>integer</td>
            <td>Bignum or Fixnum (as required)</td>
          </tr>
        
          <tr id="fixed64">
            <td>fixed64</td>
            <td>Always eight bytes. More efficient than uint64 if values are often greater than 2^56.</td>
            <td>uint64</td>
            <td>long</td>
            <td>int/long</td>
            <td>uint64</td>
            <td>ulong</td>
            <td>integer/string</td>
            <td>Bignum</td>
          </tr>
        
          <tr id="sfixed32">
            <td>sfixed32</td>
            <td>Always four bytes.</td>
            <td>int32</td>
            <td>int</td>
            <td>int</td>
            <td>int32</td>
            <td>int</td>
            <td>integer</td>
            <td>Bignum or Fixnum (as required)</td>
          </tr>
        
          <tr id="sfixed64">
            <td>sfixed64</td>
            <td>Always eight bytes.</td>
            <td>int64</td>
            <td>long</td>
            <td>int/long</td>
            <td>int64</td>
            <td>long</td>
            <td>integer/string</td>
            <td>Bignum</td>
          </tr>
        
          <tr id="bool">
            <td>bool</td>
            <td></td>
            <td>bool</td>
            <td>boolean</td>
            <td>boolean</td>
            <td>bool</td>
            <td>bool</td>
            <td>boolean</td>
            <td>TrueClass/FalseClass</td>
          </tr>
        
          <tr id="string">
            <td>string</td>
            <td>A string must always contain UTF-8 encoded or 7-bit ASCII text.</td>
            <td>string</td>
            <td>String</td>
            <td>str/unicode</td>
            <td>string</td>
            <td>string</td>
            <td>string</td>
            <td>String (UTF-8)</td>
          </tr>
        
          <tr id="bytes">
            <td>bytes</td>
            <td>May contain any arbitrary sequence of bytes.</td>
            <td>string</td>
            <td>ByteString</td>
            <td>str</td>
            <td>[]byte</td>
            <td>ByteString</td>
            <td>string</td>
            <td>String (ASCII-8BIT)</td>
          </tr>
        
      </tbody>
    </table>
  </body>
</html>
<|MERGE_RESOLUTION|>--- conflicted
+++ resolved
@@ -656,15 +656,11 @@
                 </li>
               
                 <li>
-<<<<<<< HEAD
-                  <a href="#massa.api.v1.ScExecutionEventStatus"><span class="badge">E</span>ScExecutionEventStatus</a>
-=======
                   <a href="#massa.api.v1.SetOrDeleteType"><span class="badge">E</span>SetOrDeleteType</a>
                 </li>
               
                 <li>
                   <a href="#massa.api.v1.SetOrKeepType"><span class="badge">E</span>SetOrKeepType</a>
->>>>>>> 5b0654fb
                 </li>
               
               
@@ -4388,8 +4384,6 @@
                   <td><a href="#massa.api.v1.ExecutionOutputStatus">ExecutionOutputStatus</a></td>
                   <td>repeated</td>
                   <td><p>Status </p></td>
-<<<<<<< HEAD
-=======
                 </tr>
               
                 <tr>
@@ -4397,7 +4391,6 @@
                   <td><a href="#massa.api.v1.ExecutionOutput">ExecutionOutput</a></td>
                   <td></td>
                   <td><p>Executed slot output </p></td>
->>>>>>> 5b0654fb
                 </tr>
               
             </tbody>
@@ -4418,12 +4411,6 @@
             <tbody>
               
                 <tr>
-<<<<<<< HEAD
-                  <td>execution_output</td>
-                  <td><a href="#massa.api.v1.ExecutionOutput">ExecutionOutput</a></td>
-                  <td></td>
-                  <td><p>Executed slot output </p></td>
-=======
                   <td>ledger_changes</td>
                   <td><a href="#massa.api.v1.LedgerChangeEntry">LedgerChangeEntry</a></td>
                   <td>repeated</td>
@@ -4449,22 +4436,17 @@
                   <td><a href="#massa.api.v1.DenunciationIndex">DenunciationIndex</a></td>
                   <td>repeated</td>
                   <td><p>Executed denunciations changes </p></td>
->>>>>>> 5b0654fb
-                </tr>
-              
-            </tbody>
-          </table>
-
-          
-
-        
-      
-
-      
-<<<<<<< HEAD
-        <h3 id="massa.api.v1.ExecutionOutputStatus">ExecutionOutputStatus</h3>
-        <p>ExecutionOutputStatus type enum</p>
-=======
+                </tr>
+              
+            </tbody>
+          </table>
+
+          
+
+        
+      
+
+      
         <h3 id="massa.api.v1.AsyncPoolChangeType">AsyncPoolChangeType</h3>
         <p>AsyncPoolChangeType type enum</p>
         <table class="enum-table">
@@ -4595,7 +4577,6 @@
       
         <h3 id="massa.api.v1.ScExecutionEventStatus">ScExecutionEventStatus</h3>
         <p>ScExecutionEventStatus type enum</p>
->>>>>>> 5b0654fb
         <table class="enum-table">
           <thead>
             <tr><td>Name</td><td>Number</td><td>Description</td></tr>
@@ -4603,33 +4584,34 @@
           <tbody>
             
               <tr>
-                <td>EXECUTION_OUTPUT_STATUS_UNSPECIFIED</td>
+                <td>SC_EXECUTION_EVENT_STATUS_UNSPECIFIED</td>
                 <td>0</td>
                 <td><p>Default enum value</p></td>
               </tr>
             
               <tr>
-                <td>EXECUTION_OUTPUT_STATUS_CANDIDATE</td>
+                <td>SC_EXECUTION_EVENT_STATUS_FINAL</td>
                 <td>1</td>
-                <td><p>Candidate status</p></td>
-              </tr>
-            
-              <tr>
-                <td>EXECUTION_OUTPUT_STATUS_FINAL</td>
+                <td><p>Final status</p></td>
+              </tr>
+            
+              <tr>
+                <td>SC_EXECUTION_EVENT_STATUS_READ_ONLY</td>
                 <td>2</td>
-                <td><p>Final status</p></td>
+                <td><p>Read only status</p></td>
+              </tr>
+            
+              <tr>
+                <td>SC_EXECUTION_EVENT_STATUS_FAILURE</td>
+                <td>3</td>
+                <td><p>Failure status</p></td>
               </tr>
             
           </tbody>
         </table>
       
-<<<<<<< HEAD
-        <h3 id="massa.api.v1.ScExecutionEventStatus">ScExecutionEventStatus</h3>
-        <p>ScExecutionEventStatus type enum</p>
-=======
         <h3 id="massa.api.v1.SetOrDeleteType">SetOrDeleteType</h3>
         <p>SetOrDeleteType type enum</p>
->>>>>>> 5b0654fb
         <table class="enum-table">
           <thead>
             <tr><td>Name</td><td>Number</td><td>Description</td></tr>
@@ -4637,31 +4619,19 @@
           <tbody>
             
               <tr>
-<<<<<<< HEAD
-                <td>SC_EXECUTION_EVENT_STATUS_UNSPECIFIED</td>
-=======
                 <td>SET_OR_DELETE_TYPE_UNSPECIFIED</td>
->>>>>>> 5b0654fb
                 <td>0</td>
                 <td><p>Default enum value</p></td>
               </tr>
             
               <tr>
-<<<<<<< HEAD
-                <td>SC_EXECUTION_EVENT_STATUS_FINAL</td>
-=======
                 <td>SET_OR_DELETE_TYPE_SET</td>
->>>>>>> 5b0654fb
                 <td>1</td>
                 <td><p>Sets a new absolute value</p></td>
               </tr>
             
               <tr>
-<<<<<<< HEAD
-                <td>SC_EXECUTION_EVENT_STATUS_READ_ONLY</td>
-=======
                 <td>SET_OR_DELETE_TYPE_DELETE</td>
->>>>>>> 5b0654fb
                 <td>2</td>
                 <td><p>Deletes the existing value</p></td>
               </tr>
@@ -4693,12 +4663,6 @@
                 <td>SET_OR_KEEP_TYPE_KEEP</td>
                 <td>2</td>
                 <td><p>Keeps the existing value</p></td>
-              </tr>
-            
-              <tr>
-                <td>SC_EXECUTION_EVENT_STATUS_FAILURE</td>
-                <td>3</td>
-                <td><p>Failure status</p></td>
               </tr>
             
           </tbody>

--- conflicted
+++ resolved
@@ -2,7 +2,6 @@
 
 //! This file defines testing tools related to the configuration
 
-<<<<<<< HEAD
 use crate::{FinalState, FinalStateConfig};
 use massa_async_pool::{AsyncPool, AsyncPoolConfig};
 use massa_ledger::{FinalLedger, LedgerConfig};
@@ -30,14 +29,6 @@
         }
     }
 }
-=======
-use std::collections::BTreeMap;
-
-use crate::FinalStateConfig;
-use massa_async_pool::AsyncPoolConfig;
-use massa_ledger::LedgerConfig;
-use tempfile::{NamedTempFile, TempDir};
->>>>>>> 83d88459
 
 impl FinalStateConfig {
     /// Get sample final state configuration

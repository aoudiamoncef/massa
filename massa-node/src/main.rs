--- conflicted
+++ resolved
@@ -309,79 +309,6 @@
         }
     };
 
-<<<<<<< HEAD
-    let network_config: NetworkConfig = NetworkConfig {
-        bind: SETTINGS.network.bind,
-        routable_ip: SETTINGS.network.routable_ip,
-        protocol_port: SETTINGS.network.protocol_port,
-        connect_timeout: SETTINGS.network.connect_timeout,
-        wakeup_interval: SETTINGS.network.wakeup_interval,
-        initial_peers_file: SETTINGS.network.initial_peers_file.clone(),
-        peers_file: SETTINGS.network.peers_file.clone(),
-        keypair_file: SETTINGS.network.keypair_file.clone(),
-        peer_types_config: SETTINGS.network.peer_types_config.clone(),
-        max_in_connections_per_ip: SETTINGS.network.max_in_connections_per_ip,
-        max_idle_peers: SETTINGS.network.max_idle_peers,
-        max_banned_peers: SETTINGS.network.max_banned_peers,
-        peers_file_dump_interval: SETTINGS.network.peers_file_dump_interval,
-        message_timeout: SETTINGS.network.message_timeout,
-        ask_peer_list_interval: SETTINGS.network.ask_peer_list_interval,
-        max_send_wait_node_event: SETTINGS.network.max_send_wait_node_event,
-        max_send_wait_network_event: SETTINGS.network.max_send_wait_network_event,
-        ban_timeout: SETTINGS.network.ban_timeout,
-        peer_list_send_timeout: SETTINGS.network.peer_list_send_timeout,
-        max_in_connection_overflow: SETTINGS.network.max_in_connection_overflow,
-        max_operations_per_message: SETTINGS.network.max_operations_per_message,
-        max_bytes_read: SETTINGS.network.max_bytes_read,
-        max_bytes_write: SETTINGS.network.max_bytes_write,
-        max_ask_blocks: MAX_ASK_BLOCKS_PER_MESSAGE,
-        max_operations_per_block: MAX_OPERATIONS_PER_BLOCK,
-        thread_count: THREAD_COUNT,
-        endorsement_count: ENDORSEMENT_COUNT,
-        max_peer_advertise_length: MAX_ADVERTISE_LENGTH,
-        max_endorsements_per_message: MAX_ENDORSEMENTS_PER_MESSAGE,
-        max_message_size: MAX_MESSAGE_SIZE,
-        max_datastore_value_length: MAX_DATASTORE_VALUE_LENGTH,
-        max_op_datastore_entry_count: MAX_OPERATION_DATASTORE_ENTRY_COUNT,
-        max_op_datastore_key_length: MAX_OPERATION_DATASTORE_KEY_LENGTH,
-        max_op_datastore_value_length: MAX_OPERATION_DATASTORE_VALUE_LENGTH,
-        max_function_name_length: MAX_FUNCTION_NAME_LENGTH,
-        max_parameters_size: MAX_PARAMETERS_SIZE,
-        controller_channel_size: NETWORK_CONTROLLER_CHANNEL_SIZE,
-        event_channel_size: NETWORK_EVENT_CHANNEL_SIZE,
-        node_command_channel_size: NETWORK_NODE_COMMAND_CHANNEL_SIZE,
-        node_event_channel_size: NETWORK_NODE_EVENT_CHANNEL_SIZE,
-        last_start_period: final_state.read().last_start_period,
-        max_denunciations_per_block_header: MAX_DENUNCIATIONS_PER_BLOCK_HEADER,
-    };
-
-    // Creates an empty default store
-    let mip_stats_config = MipStatsConfig {
-        block_count_considered: MIP_STORE_STATS_BLOCK_CONSIDERED,
-        counters_max: MIP_STORE_STATS_COUNTERS_MAX,
-    };
-    let mut mip_store =
-        MipStore::try_from(([], mip_stats_config)).expect("Cannot create an empty MIP store");
-    if let Some(bootstrap_mip_store) = bootstrap_state.mip_store {
-        mip_store
-            .update_with(&bootstrap_mip_store)
-            .expect("Cannot update MIP store with bootstrap mip store");
-    }
-
-    // launch network controller
-    let (network_command_sender, network_event_receiver, network_manager, private_key, node_id) =
-        start_network_controller(
-            &network_config,
-            Establisher::new(),
-            bootstrap_state.peers,
-            *VERSION,
-            mip_store.clone(),
-        )
-        .await
-        .expect("could not start network controller");
-
-=======
->>>>>>> a5df614e
     if args.restart_from_snapshot_at_period.is_none() {
         let last_start_period = final_state.read().last_start_period;
         final_state.write().init_ledger_hash(last_start_period);
@@ -403,6 +330,19 @@
             .checked_mul_u64(LEDGER_ENTRY_DATASTORE_BASE_SIZE as u64)
             .expect("Overflow when creating constant ledger_entry_datastore_base_size"),
     };
+
+    // Creates an empty default store
+    let mip_stats_config = MipStatsConfig {
+        block_count_considered: MIP_STORE_STATS_BLOCK_CONSIDERED,
+        counters_max: MIP_STORE_STATS_COUNTERS_MAX,
+    };
+    let mut mip_store =
+        MipStore::try_from(([], mip_stats_config)).expect("Cannot create an empty MIP store");
+    if let Some(bootstrap_mip_store) = bootstrap_state.mip_store {
+        mip_store
+            .update_with(&bootstrap_mip_store)
+            .expect("Cannot update MIP store with bootstrap mip store");
+    }
 
     // launch execution module
     let execution_config = ExecutionConfig {
@@ -641,17 +581,14 @@
         shared_storage.clone(),
     );
 
+    // MERGE TODO
     let (protocol_manager, keypair, node_id) = start_protocol_controller(
         protocol_config.clone(),
         consensus_controller.clone(),
         bootstrap_state.peers,
         pool_controller.clone(),
         shared_storage.clone(),
-<<<<<<< HEAD
-        mip_store.clone(),
-=======
         protocol_channels,
->>>>>>> a5df614e
     )
     .expect("could not start protocol controller");
 
@@ -675,18 +612,12 @@
         protocol: protocol_controller.clone(),
         storage: shared_storage.clone(),
     };
-<<<<<<< HEAD
     let factory_manager = start_factory(
         factory_config,
         node_wallet.clone(),
         factory_channels,
-        denunciation_factory_receiver,
-        denunciation_factory_rx,
         mip_store.clone(),
     );
-=======
-    let factory_manager = start_factory(factory_config, node_wallet.clone(), factory_channels);
->>>>>>> a5df614e
 
     let bootstrap_manager = bootstrap_config.listen_addr.map(|addr| {
         let (waker, listener) = BootstrapTcpListener::new(&addr).unwrap_or_else(|_| {

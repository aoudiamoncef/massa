--- conflicted
+++ resolved
@@ -152,16 +152,11 @@
         t0: T0,
         genesis_timestamp: *GENESIS_TIMESTAMP,
     };
-<<<<<<< HEAD
     let (execution_manager, execution_controller) = start_execution_worker(
         execution_config,
-        final_ledger.clone(),
+        final_state.clone(),
         shared_storage.clone(),
     );
-=======
-    let (execution_manager, execution_controller) =
-        start_execution_worker(execution_config, final_state.clone());
->>>>>>> c055c97d
 
     let consensus_config = ConsensusConfig::from(&SETTINGS.consensus);
     // launch consensus controller

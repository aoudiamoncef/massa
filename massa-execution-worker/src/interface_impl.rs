--- conflicted
+++ resolved
@@ -617,13 +617,8 @@
     ///   Length: 65 bytes
     fn verify_evm_signature(
         &self,
-<<<<<<< HEAD
         message_: &[u8],
         signature_: &[u8],
-=======
-        signature_: &[u8],
-        message_: &[u8],
->>>>>>> 5a280071
         public_key_: &[u8],
     ) -> Result<bool> {
         // check the signature length

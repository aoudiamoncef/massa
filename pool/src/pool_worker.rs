use std::collections::{HashMap, HashSet};

use crate::operation_pool::OperationPool;

use super::{config::PoolConfig, error::PoolError};
use communication::protocol::{
    ProtocolCommandSender, ProtocolPoolEvent, ProtocolPoolEventReceiver,
};

use models::{Operation, OperationId, SerializationContext, Slot};
use tokio::sync::{mpsc, oneshot};

/// Commands that can be proccessed by pool.
#[derive(Debug)]
pub enum PoolCommand {
    AddOperations(HashMap<OperationId, Operation>),
    UpdateCurrentSlot(Slot),
    UpdateLatestFinalPeriods(Vec<u64>),
    GetOperationBatch {
        target_slot: Slot,
        exclude: HashSet<OperationId>,
<<<<<<< HEAD
        batch_size: usize,
        max_size: u64,
=======
        max_count: usize,
        size_left: u64,
>>>>>>> 495b953e
        response_tx: oneshot::Sender<Vec<(OperationId, Operation, u64)>>,
    },
}

/// Events that are emitted by pool.
#[derive(Debug, Clone)]
pub enum PoolManagementCommand {}

/// Manages pool.
pub struct PoolWorker {
    /// Associated protocol command sender.
    protocol_command_sender: ProtocolCommandSender,
    /// Associated protocol pool event listener.
    protocol_pool_event_receiver: ProtocolPoolEventReceiver,
    /// Channel receiving pool commands.
    controller_command_rx: mpsc::Receiver<PoolCommand>,
    /// Channel receiving pool management commands.
    controller_manager_rx: mpsc::Receiver<PoolManagementCommand>,
    /// operation pool
    operation_pool: OperationPool,
    /// serialization context
    context: SerializationContext,
}

impl PoolWorker {
    /// Creates a new pool controller.
    /// Initiates the random selector.
    ///
    /// # Arguments
    /// * cfg: pool configuration.
    /// * thread_count: number of threads
    /// * operation_validity_periods : operation validity period
    /// * protocol_command_sender: associated protocol controller
    /// * protocol_command_sender protocol pool event receiver
    /// * controller_command_rx: Channel receiving pool commands.
    /// * controller_manager_rx: Channel receiving pool management commands.
    pub fn new(
        cfg: PoolConfig,
        thread_count: u8,
        operation_validity_periods: u64,
        protocol_command_sender: ProtocolCommandSender,
        protocol_pool_event_receiver: ProtocolPoolEventReceiver,
        controller_command_rx: mpsc::Receiver<PoolCommand>,
        controller_manager_rx: mpsc::Receiver<PoolManagementCommand>,
        context: SerializationContext,
    ) -> Result<PoolWorker, PoolError> {
        massa_trace!("pool.pool_worker.new", {});
        Ok(PoolWorker {
            protocol_command_sender,
            protocol_pool_event_receiver,
            controller_command_rx,
            controller_manager_rx,
            operation_pool: OperationPool::new(cfg, thread_count, operation_validity_periods),
            context,
        })
    }

    /// Pool work is managed here.
    /// It's mostly a tokio::select within a loop.
    pub async fn run_loop(mut self) -> Result<ProtocolPoolEventReceiver, PoolError> {
        loop {
            massa_trace!("pool.pool_worker.run_loop.select", {});
            tokio::select! {
                // listen pool commands
                Some(cmd) = self.controller_command_rx.recv() => {
                    massa_trace!("pool.pool_worker.run_loop.pool_command", {});
                    let context = self.context.clone();
                    self.process_pool_command(cmd, &context).await?
                },
                // receive protocol controller pool events
                evt = self.protocol_pool_event_receiver.wait_event() => {
                    massa_trace!("pool.pool_worker.run_loop.select.protocol_event", {});
                    match evt {
                        Ok(event) => {
                            let context = self.context.clone();
                            self.process_protocol_pool_event(event, &context).await?},
                        Err(err) => return Err(PoolError::CommunicationError(err))
                    }
                },
                // listen to manager commands
                cmd = self.controller_manager_rx.recv() => {
                    massa_trace!("pool.pool_worker.run_loop.select.manager", {});
                    match cmd {
                    None => break,
                    Some(_) => {}
                }}
            }
        }
        // end loop
        Ok(self.protocol_pool_event_receiver)
    }

    /// Manages given pool command.
    ///
    /// # Argument
    /// * cmd: consens command to process
    async fn process_pool_command(
        &mut self,
        cmd: PoolCommand,
        context: &SerializationContext,
    ) -> Result<(), PoolError> {
        match cmd {
            PoolCommand::AddOperations(mut ops) => {
                let newly_added = self.operation_pool.add_operations(ops.clone(), context)?;
                ops.retain(|op_id, _op| newly_added.contains(op_id));
                if !ops.is_empty() {
                    self.protocol_command_sender
                        .propagate_operations(ops)
                        .await?;
                }
            }
            PoolCommand::UpdateCurrentSlot(slot) => self.operation_pool.update_current_slot(slot),
            PoolCommand::UpdateLatestFinalPeriods(periods) => {
                self.operation_pool.update_latest_final_periods(periods)
            }
            PoolCommand::GetOperationBatch {
                target_slot,
                exclude,
                batch_size,
                max_size,
                response_tx,
                size_left,
            } => response_tx
                .send(self.operation_pool.get_operation_batch(
                    target_slot,
                    exclude,
<<<<<<< HEAD
                    batch_size,
                    max_size,
=======
                    max_count,
                    size_left,
>>>>>>> 495b953e
                )?)
                .map_err(|e| PoolError::ChannelError(format!("could not send {:?}", e)))?,
        }
        Ok(())
    }

    /// Manages received protocol pool events.
    ///
    /// # Arguments
    /// * event: event type to process.
    async fn process_protocol_pool_event(
        &mut self,
        event: ProtocolPoolEvent,
        context: &SerializationContext,
    ) -> Result<(), PoolError> {
        match event {
            ProtocolPoolEvent::ReceivedOperations(mut ops) => {
                let newly_added = self.operation_pool.add_operations(ops.clone(), context)?;
                ops.retain(|op_id, _op| newly_added.contains(op_id));
                if !ops.is_empty() {
                    self.protocol_command_sender
                        .propagate_operations(ops)
                        .await?;
                }
            }
        }
        Ok(())
    }
}<|MERGE_RESOLUTION|>--- conflicted
+++ resolved
@@ -19,13 +19,8 @@
     GetOperationBatch {
         target_slot: Slot,
         exclude: HashSet<OperationId>,
-<<<<<<< HEAD
         batch_size: usize,
         max_size: u64,
-=======
-        max_count: usize,
-        size_left: u64,
->>>>>>> 495b953e
         response_tx: oneshot::Sender<Vec<(OperationId, Operation, u64)>>,
     },
 }
@@ -152,13 +147,8 @@
                 .send(self.operation_pool.get_operation_batch(
                     target_slot,
                     exclude,
-<<<<<<< HEAD
                     batch_size,
                     max_size,
-=======
-                    max_count,
-                    size_left,
->>>>>>> 495b953e
                 )?)
                 .map_err(|e| PoolError::ChannelError(format!("could not send {:?}", e)))?,
         }
